/*
 * Copyright 2011, The Android Open Source Project
 *
 * Licensed under the Apache License, Version 2.0 (the "License");
 * you may not use this file except in compliance with the License.
 * You may obtain a copy of the License at
 *
 *     http://www.apache.org/licenses/LICENSE-2.0
 *
 * Unless required by applicable law or agreed to in writing, software
 * distributed under the License is distributed on an "AS IS" BASIS,
 * WITHOUT WARRANTIES OR CONDITIONS OF ANY KIND, either express or implied.
 * See the License for the specific language governing permissions and
 * limitations under the License.
 */

package com.android.commands.monkey;

import static com.android.commands.monkey.MonkeySourceNetwork.EARG;

import android.accessibilityservice.IAccessibilityServiceConnection;
import android.accessibilityservice.IEventListener;
import android.content.Context;
import android.content.pm.IPackageManager;
import android.content.pm.ApplicationInfo;
import android.graphics.Rect;
import android.os.ServiceManager;
import android.os.RemoteException;
import android.os.SystemClock;
import android.util.Log;
import android.view.accessibility.AccessibilityInteractionClient;
import android.view.accessibility.AccessibilityNodeInfo;
import android.view.accessibility.IAccessibilityManager;
import android.view.accessibility.AccessibilityEvent;

import dalvik.system.DexClassLoader;

import com.android.commands.monkey.MonkeySourceNetwork.CommandQueue;
import com.android.commands.monkey.MonkeySourceNetwork.MonkeyCommand;
import com.android.commands.monkey.MonkeySourceNetwork.MonkeyCommandReturn;

import java.lang.reflect.Field;
import java.util.concurrent.atomic.AtomicReference;
import java.util.Map;
import java.util.HashMap;
import java.util.List;
import java.util.ArrayList;


/**
 * Utility class that enables Monkey to perform view introspection when issued Monkey Network
 * Script commands over the network.
 */
public class MonkeySourceNetworkViews {
    private static final String TAG = "MonkeyViews";

    private static final int TIMEOUT_REGISTER_EVENT_LISTENER = 2000;

    private static final int NO_ID = -1;

    private static volatile AtomicReference<AccessibilityEvent> sLastAccessibilityEvent
            = new AtomicReference<AccessibilityEvent>();
    protected static int sConnectionId;
    private static IPackageManager sPm =
            IPackageManager.Stub.asInterface(ServiceManager.getService("package"));
    private static Map<String, Class<?>> sClassMap = new HashMap<String, Class<?>>();

    private static final String REMOTE_ERROR =
            "Unable to retrieve application info from PackageManager";
    private static final String CLASS_NOT_FOUND = "Error retrieving class information";
    private static final String NO_ACCESSIBILITY_EVENT = "No accessibility event has occured yet";
    private static final String NO_NODE = "Node with given ID does not exist";
    private static final String NO_CONNECTION = "Failed to connect to AccessibilityService, "
                                                + "try restarting Monkey";

    private static final Map<String, ViewIntrospectionCommand> COMMAND_MAP =
            new HashMap<String, ViewIntrospectionCommand>();

    /* Interface for view queries */
    private static interface ViewIntrospectionCommand {
        /**
         * Get the response to the query
         * @return the response to the query
         */
        public MonkeyCommandReturn query(AccessibilityNodeInfo node, List<String> args);
    }

    static {
        COMMAND_MAP.put("getlocation", new GetLocation());
        COMMAND_MAP.put("gettext", new GetText());
        COMMAND_MAP.put("getclass", new GetClass());
        COMMAND_MAP.put("getchecked", new GetChecked());
        COMMAND_MAP.put("getenabled", new GetEnabled());
        COMMAND_MAP.put("getselected", new GetSelected());
        COMMAND_MAP.put("setselected", new SetSelected());
        COMMAND_MAP.put("getfocused", new GetFocused());
        COMMAND_MAP.put("setfocused", new SetFocused());
        COMMAND_MAP.put("getparent", new GetParent());
        COMMAND_MAP.put("getchildren", new GetChildren());
        COMMAND_MAP.put("getaccessibilityids", new GetAccessibilityIds());
    }

    private static int getConnection() throws RemoteException {
        if (sConnectionId != NO_ID) {
            return sConnectionId;
        }
        IEventListener listener = new IEventListener.Stub() {
            public void setConnection(IAccessibilityServiceConnection connection,
                    int connectionId) {
                sConnectionId = connectionId;
                if (connection != null) {
                    AccessibilityInteractionClient.getInstance().addConnection(connectionId,
                            connection);
                } else {
                    AccessibilityInteractionClient.getInstance().removeConnection(connectionId);
                }
                synchronized (MonkeySourceNetworkViews.class) {
                    notifyAll();
                }
            }

            public void onInterrupt() {}

            public void onAccessibilityEvent(AccessibilityEvent event) {
                Log.d(TAG, "Accessibility Event");
                sLastAccessibilityEvent.set(AccessibilityEvent.obtain(event));
                synchronized (MonkeySourceNetworkViews.class) {
                    notifyAll();
                }
            }
        };

        IAccessibilityManager manager = IAccessibilityManager.Stub.asInterface(
                ServiceManager.getService(Context.ACCESSIBILITY_SERVICE));

        final long beginTime = SystemClock.uptimeMillis();
        synchronized (MonkeySourceNetworkViews.class) {
            manager.registerEventListener(listener);
            while (true) {
                if (sConnectionId != NO_ID) {
                    return sConnectionId;
                }
                final long elapsedTime = (SystemClock.uptimeMillis() - beginTime);
                final long remainingTime = TIMEOUT_REGISTER_EVENT_LISTENER - elapsedTime;
                if (remainingTime <= 0) {
                    if (sConnectionId == NO_ID) {
                        throw new IllegalStateException("Cound not register IEventListener.");
                    }
                    return sConnectionId;
                }
                try {
                    MonkeySourceNetworkViews.class.wait(remainingTime);
                } catch (InterruptedException ie) {
                    /* ignore */
                }
            }
        }
    }

    /**
     * Registers the event listener for AccessibilityEvents.
     * Also sets up a communication connection so we can query the
     * accessibility service.
     */
    public static void setup() {
        try {
            sConnectionId = getConnection();
        } catch (RemoteException re) {
            Log.e(TAG,"Remote Exception encountered when"
                  + " attempting to connect to Accessibility Service");
        }
    }


    /**
     * Get the ID class for the given package.
     * This will cause issues if people reload a package with different
     * resource identifiers, but don't restart the Monkey server.
     *
     * @param packageName The package that we want to retrieve the ID class for
     * @return The ID class for the given package
     */
    private static Class<?> getIdClass(String packageName, String sourceDir)
            throws RemoteException, ClassNotFoundException {
        // This kind of reflection is expensive, so let's only do it
        // if we need to
        Class<?> klass = sClassMap.get(packageName);
        if (klass == null) {
            DexClassLoader classLoader = new DexClassLoader(
                    sourceDir, "/data/local/tmp",
                    null, ClassLoader.getSystemClassLoader());
            klass = classLoader.loadClass(packageName + ".R$id");
            sClassMap.put(packageName, klass);
        }
        return klass;
    }

    private static String getPositionFromNode(AccessibilityNodeInfo node) {
        Rect nodePosition = new Rect();
        node.getBoundsInScreen(nodePosition);
        StringBuilder positions = new StringBuilder();
        positions.append(nodePosition.left).append(" ").append(nodePosition.top);
        positions.append(" ").append(nodePosition.right-nodePosition.left).append(" ");
        positions.append(nodePosition.bottom-nodePosition.top);
        return positions.toString();
    }


    /**
     * Converts a resource identifier into it's generated integer ID
     *
     * @param stringId the string identifier
     * @return the generated integer identifier.
     */
    private static int getId(String stringId, AccessibilityEvent event)
            throws MonkeyViewException {
        try {
            AccessibilityNodeInfo node = event.getSource();
            String packageName = node.getPackageName().toString();
            ApplicationInfo appInfo = sPm.getApplicationInfo(packageName, 0);
            Class<?> klass;
            klass = getIdClass(packageName, appInfo.sourceDir);
            return klass.getField(stringId).getInt(null);
        } catch (RemoteException e) {
            throw new MonkeyViewException(REMOTE_ERROR);
        } catch (ClassNotFoundException e){
            throw new MonkeyViewException(e.getMessage());
        } catch (NoSuchFieldException e){
            throw new MonkeyViewException("No such node with given id");
        } catch (IllegalAccessException e){
            throw new MonkeyViewException("Private identifier");
        } catch (NullPointerException e) {
            // AccessibilityServiceConnection throws a NullPointerException if you hand it
            // an ID that doesn't exist onscreen
            throw new MonkeyViewException("No node with given id exists onscreen");
        }
    }

    private static AccessibilityNodeInfo getNodeByAccessibilityIds(
            String windowString, String viewString) {
        int windowId = Integer.parseInt(windowString);
        int viewId = Integer.parseInt(viewString);
        return AccessibilityInteractionClient.getInstance()
            .findAccessibilityNodeInfoByAccessibilityId(sConnectionId, windowId, viewId);
    }

    private static AccessibilityNodeInfo getNodeByViewId(String viewId, AccessibilityEvent event)
            throws MonkeyViewException {
        int id = getId(viewId, event);
        return AccessibilityInteractionClient.getInstance()
            .findAccessibilityNodeInfoByViewIdInActiveWindow(sConnectionId, id);
    }

    /**
     * Command to list all possible view ids for the given application.
     * This lists all view ids regardless if they are on screen or not.
     */
    public static class ListViewsCommand implements MonkeyCommand {
        //listviews
        public MonkeyCommandReturn translateCommand(List<String> command,
                                                    CommandQueue queue) {
            AccessibilityEvent lastEvent = sLastAccessibilityEvent.get();
            if (lastEvent == null) {
                return new MonkeyCommandReturn(false, NO_ACCESSIBILITY_EVENT);
            }
            lastEvent.setSealed(true);
            AccessibilityNodeInfo node = lastEvent.getSource();
            /* Occasionally the API will generate an event with no source, which is essentially the
             * same as it generating no event at all */
            if (node == null) {
                return new MonkeyCommandReturn(false, NO_ACCESSIBILITY_EVENT);
            }
            String packageName = node.getPackageName().toString();
            try{
                Class<?> klass;
                ApplicationInfo appInfo = sPm.getApplicationInfo(packageName, 0);
                klass = getIdClass(packageName, appInfo.sourceDir);
                StringBuilder fieldBuilder = new StringBuilder();
                Field[] fields = klass.getFields();
                for (Field field : fields) {
                    fieldBuilder.append(field.getName() + " ");
                }
                return new MonkeyCommandReturn(true, fieldBuilder.toString());
            } catch (RemoteException e){
                return new MonkeyCommandReturn(false, REMOTE_ERROR);
            } catch (ClassNotFoundException e){
                return new MonkeyCommandReturn(false, CLASS_NOT_FOUND);
            }
        }
    }

    /**
     * A command that allows for querying of views. It takes an id type, the requisite ids,
     * and the command for querying the view.
     */
    public static class QueryViewCommand implements MonkeyCommand {
        //queryview [id type] [id(s)] [command]
        //queryview viewid button1 gettext
        //queryview accessibilityids 12 5 getparent
        public MonkeyCommandReturn translateCommand(List<String> command,
                                                    CommandQueue queue) {
            if (command.size() > 2) {
                if (sConnectionId < 0) {
                    return new MonkeyCommandReturn(false, NO_CONNECTION);
                }
                AccessibilityEvent lastEvent = sLastAccessibilityEvent.get();
                if (lastEvent == null) {
                    return new MonkeyCommandReturn(false, NO_ACCESSIBILITY_EVENT);
                }
                lastEvent.setSealed(true);
                String idType = command.get(1);
                AccessibilityNodeInfo node;
                String viewQuery;
                List<String> args;
                if ("viewid".equals(idType)) {
                    try {
                        node = getNodeByViewId(command.get(2), lastEvent);
                        viewQuery = command.get(3);
                        args = command.subList(4, command.size());
                    } catch (MonkeyViewException e) {
                        return new MonkeyCommandReturn(false, e.getMessage());
                    }
                } else if (idType.equals("accessibilityids")) {
                    try {
                        node = getNodeByAccessibilityIds(command.get(2), command.get(3));
                        viewQuery = command.get(4);
                        args = command.subList(5, command.size());
                    } catch (NumberFormatException e) {
                        return EARG;
                    }
                } else {
                    return EARG;
                }
                if (node == null) {
                    return new MonkeyCommandReturn(false, NO_NODE);
                }
                ViewIntrospectionCommand getter = COMMAND_MAP.get(viewQuery);
                if (getter != null) {
                    return getter.query(node, args);
                } else {
                    return EARG;
                }
            }
            return EARG;
        }
    }

    /**
     * A command that returns the accessibility ids of the root view.
     */
    public static class GetRootViewCommand implements MonkeyCommand {
        // getrootview
        public MonkeyCommandReturn translateCommand(List<String> command,
                                                    CommandQueue queue) {
            AccessibilityEvent lastEvent = sLastAccessibilityEvent.get();
            if (lastEvent == null) {
                return new MonkeyCommandReturn(false, NO_ACCESSIBILITY_EVENT);
            }
            lastEvent.setSealed(true);
            AccessibilityNodeInfo node = lastEvent.getSource();
            return (new GetAccessibilityIds()).query(node, new ArrayList<String>());
        }
    }

    /**
     * A command that returns the accessibility ids of the views that contain the given text.
     * It takes a string of text and returns the accessibility ids of the nodes that contain the
     * text as a list of integers separated by spaces.
     */
    public static class GetViewsWithTextCommand implements MonkeyCommand {
        // getviewswithtext [text]
        // getviewswithtext "some text here"
        public MonkeyCommandReturn translateCommand(List<String> command,
                                                    CommandQueue queue) {
            if (sConnectionId < 0) {
                return new MonkeyCommandReturn(false, NO_CONNECTION);
            }
            if (command.size() == 2) {
                String text = command.get(1);
                List<AccessibilityNodeInfo> nodes = AccessibilityInteractionClient.getInstance()
<<<<<<< HEAD
                    .findAccessibilityNodeInfosByTextInActiveWindow(sConnection, text);
=======
                    .findAccessibilityNodeInfosByViewTextInActiveWindow(sConnectionId, text);
>>>>>>> cd362a83
                ViewIntrospectionCommand idGetter = new GetAccessibilityIds();
                List<String> emptyArgs = new ArrayList<String>();
                StringBuilder ids = new StringBuilder();
                for (AccessibilityNodeInfo node : nodes) {
                    MonkeyCommandReturn result = idGetter.query(node, emptyArgs);
                    if (!result.wasSuccessful()){
                        return result;
                    }
                    ids.append(result.getMessage()).append(" ");
                }
                return new MonkeyCommandReturn(true, ids.toString());
            }
            return EARG;
        }
    }

    /**
     * Command to retrieve the location of the given node.
     * Returns the x, y, width and height of the view, separated by spaces.
     */
    public static class GetLocation implements ViewIntrospectionCommand {
        //queryview [id type] [id] getlocation
        //queryview viewid button1 getlocation
        public MonkeyCommandReturn query(AccessibilityNodeInfo node,
                                         List<String> args) {
            if (args.size() == 0) {
                Rect nodePosition = new Rect();
                node.getBoundsInScreen(nodePosition);
                StringBuilder positions = new StringBuilder();
                positions.append(nodePosition.left).append(" ").append(nodePosition.top);
                positions.append(" ").append(nodePosition.right-nodePosition.left).append(" ");
                positions.append(nodePosition.bottom-nodePosition.top);
                return new MonkeyCommandReturn(true, positions.toString());
            }
            return EARG;
        }
    }


    /**
     * Command to retrieve the text of the given node
     */
    public static class GetText implements ViewIntrospectionCommand {
        //queryview [id type] [id] gettext
        //queryview viewid button1 gettext
        public MonkeyCommandReturn query(AccessibilityNodeInfo node,
                                         List<String> args) {
            if (args.size() == 0) {
                if (node.isPassword()){
                    return new MonkeyCommandReturn(false, "Node contains a password");
                }
                /* Occasionally we get a null from the accessibility API, rather than an empty
                 * string */
                if (node.getText() == null) {
                    return new MonkeyCommandReturn(true, "");
                }
                return new MonkeyCommandReturn(true, node.getText().toString());
            }
            return EARG;
        }
    }


    /**
     * Command to retrieve the class name of the given node
     */
    public static class GetClass implements ViewIntrospectionCommand {
        //queryview [id type] [id] getclass
        //queryview viewid button1 getclass
        public MonkeyCommandReturn query(AccessibilityNodeInfo node,
                                         List<String> args) {
            if (args.size() == 0) {
                return new MonkeyCommandReturn(true, node.getClassName().toString());
            }
            return EARG;
        }
    }
    /**
     * Command to retrieve the checked status of the given node
     */
    public static class GetChecked implements ViewIntrospectionCommand {
        //queryview [id type] [id] getchecked
        //queryview viewid button1 getchecked
        public MonkeyCommandReturn query(AccessibilityNodeInfo node,
                                         List<String> args) {
            if (args.size() == 0) {
                return new MonkeyCommandReturn(true, Boolean.toString(node.isChecked()));
            }
            return EARG;
        }
    }

    /**
     * Command to retrieve whether the given node is enabled
     */
    public static class GetEnabled implements ViewIntrospectionCommand {
        //queryview [id type] [id] getenabled
        //queryview viewid button1 getenabled
        public MonkeyCommandReturn query(AccessibilityNodeInfo node,
                                         List<String> args) {
            if (args.size() == 0) {
                return new MonkeyCommandReturn(true, Boolean.toString(node.isEnabled()));
            }
            return EARG;
        }
    }

    /**
     * Command to retrieve whether the given node is selected
     */
    public static class GetSelected implements ViewIntrospectionCommand {
        //queryview [id type] [id] getselected
        //queryview viewid button1 getselected
        public MonkeyCommandReturn query(AccessibilityNodeInfo node,
                                         List<String> args) {
            if (args.size() == 0) {
                return new MonkeyCommandReturn(true, Boolean.toString(node.isSelected()));
            }
            return EARG;
        }
    }

    /**
     * Command to set the selected status of the given node. Takes a boolean value as its only
     * argument.
     */
    public static class SetSelected implements ViewIntrospectionCommand {
        //queryview [id type] [id] setselected [boolean]
        //queryview viewid button1 setselected true
        public MonkeyCommandReturn query(AccessibilityNodeInfo node,
                                         List<String> args) {
            if (args.size() == 1) {
                boolean actionPerformed;
                if (Boolean.valueOf(args.get(0))) {
                    actionPerformed = node.performAction(AccessibilityNodeInfo.ACTION_SELECT);
                } else if (!Boolean.valueOf(args.get(0))) {
                    actionPerformed =
                            node.performAction(AccessibilityNodeInfo.ACTION_CLEAR_SELECTION);
                } else {
                    return EARG;
                }
                return new MonkeyCommandReturn(actionPerformed);
            }
            return EARG;
        }
    }

    /**
     * Command to get whether the given node is focused.
     */
    public static class GetFocused implements ViewIntrospectionCommand {
        //queryview [id type] [id] getfocused
        //queryview viewid button1 getfocused
        public MonkeyCommandReturn query(AccessibilityNodeInfo node,
                                         List<String> args) {
            if (args.size() == 0) {
                return new MonkeyCommandReturn(true, Boolean.toString(node.isFocused()));
            }
            return EARG;
        }
    }

    /**
     * Command to set the focus status of the given node. Takes a boolean value
     * as its only argument.
     */
    public static class SetFocused implements ViewIntrospectionCommand {
        //queryview [id type] [id] setfocused [boolean]
        //queryview viewid button1 setfocused false
        public MonkeyCommandReturn query(AccessibilityNodeInfo node,
                                         List<String> args) {
            node.setSealed(true);
            if (args.size() == 1) {
                boolean actionPerformed;
                if (Boolean.valueOf(args.get(0))) {
                    actionPerformed = node.performAction(AccessibilityNodeInfo.ACTION_FOCUS);
                } else if (!Boolean.valueOf(args.get(0))) {
                    actionPerformed = node.performAction(AccessibilityNodeInfo.ACTION_CLEAR_FOCUS);
                } else {
                    return EARG;
                }
                return new MonkeyCommandReturn(actionPerformed);
            }
            return EARG;
        }
    }

    /**
     * Command to get the accessibility ids of the given node. Returns the accessibility ids as a
     * space separated pair of integers with window id coming first, followed by the accessibility
     * view id.
     */
    public static class GetAccessibilityIds implements ViewIntrospectionCommand {
        //queryview [id type] [id] getaccessibilityids
        //queryview viewid button1 getaccessibilityids
        public MonkeyCommandReturn query(AccessibilityNodeInfo node,
                                         List<String> args) {
            if (args.size() == 0) {
                int viewId;
                try {
                    Class klass = node.getClass();
                    Field field = klass.getDeclaredField("mAccessibilityViewId");
                    field.setAccessible(true);
                    viewId = ((Integer) field.get(node)).intValue();
                } catch (NoSuchFieldException e) {
                    return new MonkeyCommandReturn(false, NO_NODE);
                } catch (IllegalAccessException e) {
                    return new MonkeyCommandReturn(false, "Access exception");
                }
                String ids = node.getWindowId() + " " + viewId;
                return new MonkeyCommandReturn(true, ids);
            }
            return EARG;
        }
    }

    /**
     * Command to get the accessibility ids of the parent of the given node. Returns the
     * accessibility ids as a space separated pair of integers with window id coming first followed
     * by the accessibility view id.
     */
    public static class GetParent implements ViewIntrospectionCommand {
        //queryview [id type] [id] getparent
        //queryview viewid button1 getparent
        public MonkeyCommandReturn query(AccessibilityNodeInfo node,
                                         List<String> args) {
            if (args.size() == 0) {
                AccessibilityNodeInfo parent = node.getParent();
                if (parent == null) {
                  return new MonkeyCommandReturn(false, "Given node has no parent");
                }
                return (new GetAccessibilityIds()).query(parent, new ArrayList<String>());
            }
            return EARG;
        }
    }

    /**
     * Command to get the accessibility ids of the children of the given node. Returns the
     * children's ids as a space separated list of integer pairs. Each of the pairs consists of the
     * window id, followed by the accessibility id.
     */
    public static class GetChildren implements ViewIntrospectionCommand {
        //queryview [id type] [id] getchildren
        //queryview viewid button1 getchildren
        public MonkeyCommandReturn query(AccessibilityNodeInfo node,
                                         List<String> args) {
            if (args.size() == 0) {
                ViewIntrospectionCommand idGetter = new GetAccessibilityIds();
                List<String> emptyArgs = new ArrayList<String>();
                StringBuilder ids = new StringBuilder();
                int totalChildren = node.getChildCount();
                for (int i = 0; i < totalChildren; i++) {
                    MonkeyCommandReturn result = idGetter.query(node.getChild(i), emptyArgs);
                    if (!result.wasSuccessful()) {
                        return result;
                    } else {
                        ids.append(result.getMessage()).append(" ");
                    }
                }
                return new MonkeyCommandReturn(true, ids.toString());
            }
            return EARG;
        }
    }
}<|MERGE_RESOLUTION|>--- conflicted
+++ resolved
@@ -378,11 +378,7 @@
             if (command.size() == 2) {
                 String text = command.get(1);
                 List<AccessibilityNodeInfo> nodes = AccessibilityInteractionClient.getInstance()
-<<<<<<< HEAD
-                    .findAccessibilityNodeInfosByTextInActiveWindow(sConnection, text);
-=======
                     .findAccessibilityNodeInfosByViewTextInActiveWindow(sConnectionId, text);
->>>>>>> cd362a83
                 ViewIntrospectionCommand idGetter = new GetAccessibilityIds();
                 List<String> emptyArgs = new ArrayList<String>();
                 StringBuilder ids = new StringBuilder();
