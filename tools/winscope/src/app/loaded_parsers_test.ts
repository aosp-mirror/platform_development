/*
 * Copyright (C) 2023 The Android Open Source Project
 *
 * Licensed under the Apache License, Version 2.0 (the "License");
 * you may not use this file except in compliance with the License.
 * You may obtain a copy of the License at
 *
 *      http://www.apache.org/licenses/LICENSE-2.0
 *
 * Unless required by applicable law or agreed to in writing, software
 * distributed under the License is distributed on an "AS IS" BASIS,
 * WITHOUT WARRANTIES OR CONDITIONS OF ANY KIND, either express or implied.
 * See the License for the specific language governing permissions and
 * limitations under the License.
 */

import {assertDefined} from 'common/assert_utils';
import {FileUtils} from 'common/file_utils';
import {TimeRange} from 'common/time';
import {UserWarning} from 'messaging/user_warning';
import {TraceHasOldData, TraceOverridden} from 'messaging/user_warnings';
import {FileAndParser} from 'parsers/file_and_parser';
import {FileAndParsers} from 'parsers/file_and_parsers';
import {ParserBuilder} from 'test/unit/parser_builder';
import {TimestampConverterUtils} from 'test/unit/timestamp_converter_utils';
import {Parser} from 'trace/parser';
import {TraceFile} from 'trace/trace_file';
import {TraceType} from 'trace/trace_type';
import {LoadedParsers} from './loaded_parsers';

describe('LoadedParsers', () => {
  const realZeroTimestamp = TimestampConverterUtils.makeRealTimestamp(0n);
  const elapsedZeroTimestamp = TimestampConverterUtils.makeElapsedTimestamp(0n);
  const oldTimestamps = [
    realZeroTimestamp,
    TimestampConverterUtils.makeRealTimestamp(1n),
    TimestampConverterUtils.makeRealTimestamp(2n),
    TimestampConverterUtils.makeRealTimestamp(3n),
    TimestampConverterUtils.makeRealTimestamp(4n),
  ];

  const elapsedTimestamps = [
    elapsedZeroTimestamp,
    TimestampConverterUtils.makeElapsedTimestamp(1n),
    TimestampConverterUtils.makeElapsedTimestamp(2n),
    TimestampConverterUtils.makeElapsedTimestamp(3n),
    TimestampConverterUtils.makeElapsedTimestamp(4n),
  ];

  const timestamps = [
    TimestampConverterUtils.makeRealTimestamp(5n * 60n * 1000000000n + 10n), // 5m10ns
    TimestampConverterUtils.makeRealTimestamp(5n * 60n * 1000000000n + 11n), // 5m11ns
    TimestampConverterUtils.makeRealTimestamp(5n * 60n * 1000000000n + 12n), // 5m12ns
  ];

  const filename = 'filename';

  const parserSf0 = new ParserBuilder<object>()
    .setType(TraceType.SURFACE_FLINGER)
    .setTimestamps(timestamps)
    .setDescriptors([filename])
    .build();
  const parserSf1 = new ParserBuilder<object>()
    .setType(TraceType.SURFACE_FLINGER)
    .setTimestamps(timestamps)
    .setDescriptors([filename])
    .build();
  const parserSf_longButOldData = new ParserBuilder<object>()
    .setType(TraceType.SURFACE_FLINGER)
    .setTimestamps(oldTimestamps)
    .setDescriptors([filename])
    .build();
  const parserSf_empty = new ParserBuilder<object>()
    .setType(TraceType.SURFACE_FLINGER)
    .setTimestamps([])
    .setDescriptors([filename])
    .build();
  const parserSf_elapsed = new ParserBuilder<object>()
    .setType(TraceType.SURFACE_FLINGER)
    .setTimestamps(elapsedTimestamps)
    .setDescriptors([filename])
    .setNoOffsets(true)
    .build();
  const parserWm0 = new ParserBuilder<object>()
    .setType(TraceType.WINDOW_MANAGER)
    .setTimestamps(timestamps)
    .setDescriptors([filename])
    .build();
  const parserWm1 = new ParserBuilder<object>()
    .setType(TraceType.WINDOW_MANAGER)
    .setTimestamps(timestamps)
    .setDescriptors([filename])
    .build();
  const parserWm_dump = new ParserBuilder<object>()
    .setType(TraceType.WINDOW_MANAGER)
    .setTimestamps([realZeroTimestamp])
    .setDescriptors([filename])
    .build();
  const parserWm_elapsed = new ParserBuilder<object>()
    .setType(TraceType.WINDOW_MANAGER)
    .setTimestamps(elapsedTimestamps)
    .setDescriptors([filename])
    .setNoOffsets(true)
    .build();
  const parserWmTransitions = new ParserBuilder<object>()
    .setType(TraceType.WM_TRANSITION)
    .setTimestamps([
      elapsedZeroTimestamp,
      elapsedZeroTimestamp,
      elapsedZeroTimestamp,
    ])
    .setDescriptors([filename])
    .build();
  const parserEventlog = new ParserBuilder<object>()
    .setType(TraceType.EVENT_LOG)
    .setTimestamps(timestamps)
    .setDescriptors([filename])
    .setNoOffsets(true)
    .build();
  const parserScreenRecording = new ParserBuilder<object>()
    .setType(TraceType.SCREEN_RECORDING)
    .setTimestamps(timestamps)
    .setDescriptors([filename])
    .build();
  const parserViewCapture0 = new ParserBuilder<object>()
    .setType(TraceType.VIEW_CAPTURE)
    .setEntries([])
    .setDescriptors([filename])
    .build();
  const parserViewCapture1 = new ParserBuilder<object>()
    .setType(TraceType.VIEW_CAPTURE)
    .setEntries([])
    .setDescriptors([filename])
    .build();

  let loadedParsers: LoadedParsers;
  let warnings: UserWarning[] = [];

  beforeEach(async () => {
    loadedParsers = new LoadedParsers();
    expect(loadedParsers.getParsers().length).toEqual(0);
  });

  it('can load a single legacy parser', () => {
    loadParsers([parserSf0], []);
    expectLoadResult([parserSf0], []);
  });

  it('can load a single perfetto parser', () => {
    loadParsers([], [parserSf0]);
    expectLoadResult([parserSf0], []);
  });

  it('loads legacy parser without dropping already-loaded legacy parser with different type', async () => {
    loadParsers([parserSf0], []);
    expectLoadResult([parserSf0], []);

    loadParsers([parserWm0], []);
    expectLoadResult([parserSf0, parserWm0], []);
  });

  it('loads legacy parser overriding already-loaded legacy parser with same type (newly loaded file/archive always wins)', () => {
    loadParsers([parserSf0], []);
    expectLoadResult([parserSf0], []);

    loadParsers([parserSf1], []);
    expectLoadResult([parserSf1], [new TraceOverridden(filename)]);
  });

  it('gives priority to parsers with longer data', () => {
    loadParsers([parserWm0, parserWm_dump], []);
    expectLoadResult([parserWm0], [new TraceOverridden(filename)]);
  });

  it('drops elapsed-only parsers if parsers with real timestamps present', () => {
    loadParsers([parserSf_elapsed, parserSf0], []);
    expectLoadResult([parserSf0], [new TraceHasOldData(filename)]);
  });

  it('doesnt drop elapsed-only parsers if no parsers with real timestamps present', () => {
    loadParsers([parserSf_elapsed, parserWm_elapsed], []);
    expectLoadResult([parserSf_elapsed, parserWm_elapsed], []);
  });

  it('keeps real-time parsers without offset', () => {
    loadParsers([parserSf0, parserEventlog], []);
    expectLoadResult([parserSf0, parserEventlog], []);
  });

  describe('drops legacy parser with old data (dangling old trace file)', () => {
    const timeGapFrom = assertDefined(
      parserSf_longButOldData.getTimestamps()?.at(-1),
    );
    const timeGapTo = assertDefined(parserWm0.getTimestamps()?.at(0));
    const timeGap = new TimeRange(timeGapFrom, timeGapTo);

    it('taking into account other legacy parsers', () => {
      loadParsers([parserSf_longButOldData, parserWm0], []);
      expectLoadResult([parserWm0], [new TraceHasOldData(filename, timeGap)]);
    });

    it('taking into account perfetto parsers', () => {
      loadParsers([parserSf_longButOldData], [parserWm0]);
      expectLoadResult([parserWm0], [new TraceHasOldData(filename, timeGap)]);
    });

    it('taking into account already-loaded parsers', () => {
      loadParsers([parserWm0], []);

      // Drop parser with old data, even if it provides
      // a longer trace than the already-loaded parser
      loadParsers([parserSf_longButOldData], []);
      expectLoadResult([parserWm0], [new TraceHasOldData(filename, timeGap)]);
    });

    it('doesnt drop legacy parser with dump (zero timestamp)', () => {
      loadParsers([parserWm_dump, parserSf0], []);
      expectLoadResult([parserWm_dump, parserSf0], []);
    });

    it('doesnt drop legacy parser with wm transitions', () => {
      // Only Shell Transition data used to set timestamps of merged Transition trace,
      // so WM Transition data should not be considered by "old data" policy
      loadParsers([parserWmTransitions, parserSf0], []);
      expectLoadResult([parserWmTransitions, parserSf0], []);
    });

    it('is robust to traces with time range overlap', () => {
      const parser = parserSf0;
      const timestamps = assertDefined(parserSf0.getTimestamps());

      const timestampsOverlappingFront = [
        timestamps[0].add(-1n),
        timestamps[0].add(1n),
      ];
      const parserOverlappingFront = new ParserBuilder<object>()
        .setType(TraceType.TRANSACTIONS)
        .setTimestamps(timestampsOverlappingFront)
        .setDescriptors([filename])
        .build();

      const timestampsOverlappingBack = [
        timestamps[timestamps.length - 1].add(-1n),
        timestamps[timestamps.length - 1].add(1n),
      ];
      const parserOverlappingBack = new ParserBuilder<object>()
        .setType(TraceType.TRANSITION)
        .setTimestamps(timestampsOverlappingBack)
        .setDescriptors([filename])
        .build();

      const timestampsOverlappingEntirely = [
        timestamps[0].add(-1n),
        timestamps[timestamps.length - 1].add(1n),
      ];
      const parserOverlappingEntirely = new ParserBuilder<object>()
        .setType(TraceType.VIEW_CAPTURE)
        .setTimestamps(timestampsOverlappingEntirely)
        .setDescriptors([filename])
        .build();

      const timestampsOverlappingExactly = [
        timestamps[0],
        timestamps[timestamps.length - 1],
      ];
      const parserOverlappingExactly = new ParserBuilder<object>()
        .setType(TraceType.WINDOW_MANAGER)
        .setTimestamps(timestampsOverlappingExactly)
        .setDescriptors([filename])
        .build();

      loadParsers(
        [
          parser,
          parserOverlappingFront,
          parserOverlappingBack,
          parserOverlappingEntirely,
          parserOverlappingExactly,
        ],
        [],
      );
      expectLoadResult(
        [
          parser,
          parserOverlappingFront,
          parserOverlappingBack,
          parserOverlappingEntirely,
          parserOverlappingExactly,
        ],
        [],
      );
    });
  });

  it('loads perfetto parser dropping all already-loaded perfetto parsers', () => {
    loadParsers([], [parserSf0, parserWm0]);
    expectLoadResult([parserSf0, parserWm0], []);

    // We currently run only one Perfetto TP WebWorker at a time,
    // so Perfetto parsers previously loaded are now invalid
    // and must be removed (previous WebWorker is not running anymore).
    loadParsers([], [parserSf1, parserWm1]);
    expectLoadResult([parserSf1, parserWm1], []);
  });

  describe('prioritizes perfetto parsers over legacy parsers', () => {
    // While transitioning to the Perfetto format, devices might still have old legacy trace files
    // dangling in the disk that get automatically included into bugreports. Hence, Perfetto parsers
    // must always override legacy ones so that dangling legacy files are ignored.

    it('when a perfetto parser is already loaded', () => {
      loadParsers([parserSf0], [parserSf1]);
      expectLoadResult([parserSf1], [new TraceOverridden(filename)]);

      loadParsers([parserSf0], []);
      expectLoadResult([parserSf1], [new TraceOverridden(filename)]);
    });

    it('when a perfetto parser is loaded afterwards', () => {
      loadParsers([parserSf0], []);
      expectLoadResult([parserSf0], []);

      loadParsers([], [parserSf1]);
      expectLoadResult([parserSf1], [new TraceOverridden(filename)]);
    });
  });

  describe('is robust to multiple parsers of same type loaded at once', () => {
    it('legacy parsers', () => {
      loadParsers([parserSf0, parserSf1], []);
      expectLoadResult([parserSf0], [new TraceOverridden(filename)]);
    });

    it('legacy + perfetto parsers', () => {
      loadParsers([parserSf0, parserSf0], [parserSf1]);
      expectLoadResult(
        [parserSf1],
        [new TraceOverridden(filename), new TraceOverridden(filename)],
      );
    });
  });

  describe('is robust to parser with no entries', () => {
    it('legacy parser', () => {
      loadParsers([parserSf_empty], []);
      expectLoadResult([parserSf_empty], []);
    });

    it('perfetto parser', () => {
      loadParsers([], [parserSf_empty]);
      expectLoadResult([parserSf_empty], []);
    });
  });

  describe('handles screen recordings and screenshots', () => {
    const parserScreenRecording = new ParserBuilder<object>()
      .setType(TraceType.SCREEN_RECORDING)
      .setTimestamps(timestamps)
      .setDescriptors(['screen_recording.mp4'])
      .build();
    const parserScreenshot = new ParserBuilder<object>()
      .setType(TraceType.SCREENSHOT)
      .setTimestamps(timestamps)
      .setDescriptors(['screenshot.png'])
      .build();
    const overrideError = new TraceOverridden(
      'screenshot.png',
      TraceType.SCREEN_RECORDING,
    );

    it('loads screenshot parser', () => {
      loadParsers([parserScreenshot], []);
      expectLoadResult([parserScreenshot], []);
    });

    it('loads screen recording parser', () => {
      loadParsers([parserScreenRecording], []);
      expectLoadResult([parserScreenRecording], []);
    });

    it('discards screenshot parser in favour of screen recording parser', () => {
      loadParsers([parserScreenshot, parserScreenRecording], []);
      expectLoadResult([parserScreenRecording], [overrideError]);
    });

    it('does not load screenshot parser after loading screen recording parser in same call', () => {
      loadParsers([parserScreenRecording, parserScreenshot], []);
      expectLoadResult([parserScreenRecording], [overrideError]);
    });

    it('does not load screenshot parser after loading screen recording parser in previous call', () => {
      loadParsers([parserScreenRecording], []);
      expectLoadResult([parserScreenRecording], []);

      loadParsers([parserScreenshot], []);
      expectLoadResult([parserScreenRecording], [overrideError]);
    });

    it('overrides previously loaded screenshot parser with screen recording parser', () => {
      loadParsers([parserScreenshot], []);
      expectLoadResult([parserScreenshot], []);

      loadParsers([parserScreenRecording], []);
      expectLoadResult([parserScreenRecording], [overrideError]);
    });
  });

  it('can remove parsers', () => {
    loadParsers([parserSf0], [parserWm0]);
    expectLoadResult([parserSf0, parserWm0], []);

    loadedParsers.remove(TraceType.WINDOW_MANAGER);
    expectLoadResult([parserSf0], []);

    loadedParsers.remove(TraceType.SURFACE_FLINGER);
    expectLoadResult([], []);
  });

  it('can be cleared', () => {
    loadedParsers.clear();
    loadParsers([parserSf0], [parserWm0]);
    expectLoadResult([parserSf0, parserWm0], []);

    loadedParsers.clear();
    expectLoadResult([], []);

    loadParsers([parserSf0], [parserWm0]);
    expectLoadResult([parserSf0, parserWm0], []);
  });

  it('can make zip archive of traces with appropriate directories and extensions', async () => {
    const fileDuplicated = new File([], filename);

    const legacyFiles = [
      // ScreenRecording
      new File([], filename),

      // ViewCapture
      // Multiple parsers point to the same viewcapture file,
      // but we expect to see only one in the output archive (deduplicated)
      fileDuplicated,
      fileDuplicated,

      // WM
      new File([], filename + '.pb'),

      // WM
      // Same filename as above.
      // Expect this file to be automatically renamed to avoid clashes/overwrites
      new File([], filename + '.pb'),
    ];

    loadParsers(
      [
        parserScreenRecording,
        parserViewCapture0,
        parserViewCapture1,
        parserWm0,
        parserWm1,
      ],
      [parserSf0, parserWmTransitions],
      legacyFiles,
    );
    expectLoadResult(
      [
        parserScreenRecording,
        parserViewCapture0,
        parserViewCapture1,
        parserWm0,
        parserWm1,
        parserSf0,
        parserWmTransitions,
      ],
      [],
    );

    const zipArchive = await loadedParsers.makeZipArchive();
    const zipFile = new File([zipArchive], 'winscope.zip');
<<<<<<< HEAD
    const unzippedArchive = await FileUtils.unzipFile(zipFile);

    expect(unzippedArchive[0].name).toEqual('filename.perfetto-trace'); // adds .perfetto-trace
    expect(unzippedArchive[1].name).toEqual('sf/filename.winscope'); // adds .winscope
    expect(unzippedArchive[2].name).toEqual('filename.mp4'); // adds .mp4
    expect(unzippedArchive[3].name).toEqual('wm/filename.pb'); // does not add/replace .pb
=======
    const actualArchiveContents = (await FileUtils.unzipFile(zipFile))
      .map((file) => file.name)
      .sort();

    const expectedArchiveContents = [
      'filename.mp4',
      'filename.perfetto-trace',
      'vc/filename.winscope',
      'wm/filename (1).pb',
      'wm/filename.pb',
    ];
    expect(actualArchiveContents).toEqual(expectedArchiveContents);
>>>>>>> b7b7cfe7
  });

  function loadParsers(
    legacy: Array<Parser<object>>,
    perfetto: Array<Parser<object>>,
    legacyFiles?: File[],
  ) {
    const legacyFileAndParsers = legacy.map((parser, i) => {
      const legacyFile = legacyFiles ? legacyFiles[i] : new File([], filename);
      return new FileAndParser(new TraceFile(legacyFile), parser);
    });

    const perfettoTraceFile = new TraceFile(new File([], filename));
    const perfettoFileAndParsers =
      perfetto.length > 0
        ? new FileAndParsers(perfettoTraceFile, perfetto)
        : undefined;

    warnings = [];
    const listener = {
      onNotifications(notifications: UserWarning[]) {
        warnings.push(...notifications);
      },
    };

    loadedParsers.addParsers(
      legacyFileAndParsers,
      perfettoFileAndParsers,
      listener,
    );
  }

  function expectLoadResult(
    expectedParsers: Array<Parser<object>>,
    expectedWarnings: UserWarning[],
  ) {
    expectedParsers.sort((a, b) => a.getTraceType() - b.getTraceType());
    const actualParsers = loadedParsers
      .getParsers()
      .sort((a, b) => a.getTraceType() - b.getTraceType());

    for (
      let i = 0;
      i < Math.max(expectedParsers.length, actualParsers.length);
      ++i
    ) {
      expect(actualParsers[i]).toBe(expectedParsers[i]);
    }

    expect(warnings).toEqual(expectedWarnings);
  }
});<|MERGE_RESOLUTION|>--- conflicted
+++ resolved
@@ -151,7 +151,12 @@
     expectLoadResult([parserSf0], []);
   });
 
-  it('loads legacy parser without dropping already-loaded legacy parser with different type', async () => {
+  it('loads multiple perfetto parsers with same trace type', async () => {
+    loadParsers([], [parserSf0, parserSf1]);
+    expectLoadResult([parserSf0, parserSf1], []);
+  });
+
+  it('loads legacy parser without dropping already-loaded legacy parser (different trace type)', async () => {
     loadParsers([parserSf0], []);
     expectLoadResult([parserSf0], []);
 
@@ -159,17 +164,12 @@
     expectLoadResult([parserSf0, parserWm0], []);
   });
 
-  it('loads legacy parser overriding already-loaded legacy parser with same type (newly loaded file/archive always wins)', () => {
+  it('loads legacy parser without dropping already-loaded legacy parser (same trace type)', async () => {
     loadParsers([parserSf0], []);
     expectLoadResult([parserSf0], []);
 
     loadParsers([parserSf1], []);
-    expectLoadResult([parserSf1], [new TraceOverridden(filename)]);
-  });
-
-  it('gives priority to parsers with longer data', () => {
-    loadParsers([parserWm0, parserWm_dump], []);
-    expectLoadResult([parserWm0], [new TraceOverridden(filename)]);
+    expectLoadResult([parserSf0, parserSf1], []);
   });
 
   it('drops elapsed-only parsers if parsers with real timestamps present', () => {
@@ -328,7 +328,7 @@
   describe('is robust to multiple parsers of same type loaded at once', () => {
     it('legacy parsers', () => {
       loadParsers([parserSf0, parserSf1], []);
-      expectLoadResult([parserSf0], [new TraceOverridden(filename)]);
+      expectLoadResult([parserSf0, parserSf1], []);
     });
 
     it('legacy + perfetto parsers', () => {
@@ -353,12 +353,22 @@
   });
 
   describe('handles screen recordings and screenshots', () => {
-    const parserScreenRecording = new ParserBuilder<object>()
+    const parserScreenRecording0 = new ParserBuilder<object>()
       .setType(TraceType.SCREEN_RECORDING)
       .setTimestamps(timestamps)
       .setDescriptors(['screen_recording.mp4'])
       .build();
-    const parserScreenshot = new ParserBuilder<object>()
+    const parserScreenRecording1 = new ParserBuilder<object>()
+      .setType(TraceType.SCREEN_RECORDING)
+      .setTimestamps(timestamps)
+      .setDescriptors(['screen_recording.mp4'])
+      .build();
+    const parserScreenshot0 = new ParserBuilder<object>()
+      .setType(TraceType.SCREENSHOT)
+      .setTimestamps(timestamps)
+      .setDescriptors(['screenshot.png'])
+      .build();
+    const parserScreenshot1 = new ParserBuilder<object>()
       .setType(TraceType.SCREENSHOT)
       .setTimestamps(timestamps)
       .setDescriptors(['screenshot.png'])
@@ -369,39 +379,67 @@
     );
 
     it('loads screenshot parser', () => {
-      loadParsers([parserScreenshot], []);
-      expectLoadResult([parserScreenshot], []);
+      loadParsers([parserScreenshot0], []);
+      expectLoadResult([parserScreenshot0], []);
     });
 
     it('loads screen recording parser', () => {
-      loadParsers([parserScreenRecording], []);
-      expectLoadResult([parserScreenRecording], []);
+      loadParsers([parserScreenRecording0], []);
+      expectLoadResult([parserScreenRecording0], []);
     });
 
     it('discards screenshot parser in favour of screen recording parser', () => {
-      loadParsers([parserScreenshot, parserScreenRecording], []);
-      expectLoadResult([parserScreenRecording], [overrideError]);
+      loadParsers([parserScreenshot0, parserScreenRecording0], []);
+      expectLoadResult([parserScreenRecording0], [overrideError]);
     });
 
     it('does not load screenshot parser after loading screen recording parser in same call', () => {
-      loadParsers([parserScreenRecording, parserScreenshot], []);
-      expectLoadResult([parserScreenRecording], [overrideError]);
+      loadParsers([parserScreenRecording0, parserScreenshot0], []);
+      expectLoadResult([parserScreenRecording0], [overrideError]);
     });
 
     it('does not load screenshot parser after loading screen recording parser in previous call', () => {
-      loadParsers([parserScreenRecording], []);
-      expectLoadResult([parserScreenRecording], []);
-
-      loadParsers([parserScreenshot], []);
-      expectLoadResult([parserScreenRecording], [overrideError]);
+      loadParsers([parserScreenRecording0], []);
+      expectLoadResult([parserScreenRecording0], []);
+
+      loadParsers([parserScreenshot0], []);
+      expectLoadResult([parserScreenRecording0], [overrideError]);
     });
 
     it('overrides previously loaded screenshot parser with screen recording parser', () => {
-      loadParsers([parserScreenshot], []);
-      expectLoadResult([parserScreenshot], []);
-
-      loadParsers([parserScreenRecording], []);
-      expectLoadResult([parserScreenRecording], [overrideError]);
+      loadParsers([parserScreenshot0], []);
+      expectLoadResult([parserScreenshot0], []);
+
+      loadParsers([parserScreenRecording0], []);
+      expectLoadResult([parserScreenRecording0], [overrideError]);
+    });
+
+    it('enforces limit of single screenshot or screenrecord parser', () => {
+      loadParsers([parserScreenshot0], []);
+      expectLoadResult([parserScreenshot0], []);
+
+      loadParsers([parserScreenshot1], []);
+      expectLoadResult(
+        [parserScreenshot0],
+        [new TraceOverridden('screenshot.png', TraceType.SCREENSHOT)],
+      );
+
+      loadParsers([parserScreenRecording0], []);
+      expectLoadResult(
+        [parserScreenRecording0],
+        [new TraceOverridden('screenshot.png', TraceType.SCREEN_RECORDING)],
+      );
+
+      loadParsers([parserScreenRecording1], []);
+      expectLoadResult(
+        [parserScreenRecording0],
+        [
+          new TraceOverridden(
+            'screen_recording.mp4',
+            TraceType.SCREEN_RECORDING,
+          ),
+        ],
+      );
     });
   });
 
@@ -409,10 +447,10 @@
     loadParsers([parserSf0], [parserWm0]);
     expectLoadResult([parserSf0, parserWm0], []);
 
-    loadedParsers.remove(TraceType.WINDOW_MANAGER);
+    loadedParsers.remove(parserWm0);
     expectLoadResult([parserSf0], []);
 
-    loadedParsers.remove(TraceType.SURFACE_FLINGER);
+    loadedParsers.remove(parserSf0);
     expectLoadResult([], []);
   });
 
@@ -476,14 +514,6 @@
 
     const zipArchive = await loadedParsers.makeZipArchive();
     const zipFile = new File([zipArchive], 'winscope.zip');
-<<<<<<< HEAD
-    const unzippedArchive = await FileUtils.unzipFile(zipFile);
-
-    expect(unzippedArchive[0].name).toEqual('filename.perfetto-trace'); // adds .perfetto-trace
-    expect(unzippedArchive[1].name).toEqual('sf/filename.winscope'); // adds .winscope
-    expect(unzippedArchive[2].name).toEqual('filename.mp4'); // adds .mp4
-    expect(unzippedArchive[3].name).toEqual('wm/filename.pb'); // does not add/replace .pb
-=======
     const actualArchiveContents = (await FileUtils.unzipFile(zipFile))
       .map((file) => file.name)
       .sort();
@@ -496,7 +526,6 @@
       'wm/filename.pb',
     ];
     expect(actualArchiveContents).toEqual(expectedArchiveContents);
->>>>>>> b7b7cfe7
   });
 
   function loadParsers(
@@ -533,18 +562,9 @@
     expectedParsers: Array<Parser<object>>,
     expectedWarnings: UserWarning[],
   ) {
-    expectedParsers.sort((a, b) => a.getTraceType() - b.getTraceType());
-    const actualParsers = loadedParsers
-      .getParsers()
-      .sort((a, b) => a.getTraceType() - b.getTraceType());
-
-    for (
-      let i = 0;
-      i < Math.max(expectedParsers.length, actualParsers.length);
-      ++i
-    ) {
-      expect(actualParsers[i]).toBe(expectedParsers[i]);
-    }
+    const actualParsers = loadedParsers.getParsers();
+    expect(actualParsers.length).toEqual(expectedParsers.length);
+    expect(new Set([...actualParsers])).toEqual(new Set([...expectedParsers]));
 
     expect(warnings).toEqual(expectedWarnings);
   }
