/*
 * Copyright (C) 2024 The Android Open Source Project
 *
 * Licensed under the Apache License, Version 2.0 (the "License");
 * you may not use this file except in compliance with the License.
 * You may obtain a copy of the License at
 *
 *      http://www.apache.org/licenses/LICENSE-2.0
 *
 * Unless required by applicable law or agreed to in writing, software
 * distributed under the License is distributed on an "AS IS" BASIS,
 * WITHOUT WARRANTIES OR CONDITIONS OF ANY KIND, either express or implied.
 * See the License for the specific language governing permissions and
 * limitations under the License.
 */
import {Component, ElementRef, Inject, Input} from '@angular/core';
import {PersistentStore} from 'common/persistent_store';
import {Analytics} from 'logging/analytics';
import {TraceType} from 'trace/trace_type';
import {RectShowState} from 'viewers/common/rect_show_state';
import {TableProperties} from 'viewers/common/table_properties';
import {UiHierarchyTreeNode} from 'viewers/common/ui_hierarchy_tree_node';
import {UiTreeUtils} from 'viewers/common/ui_tree_utils';
import {UserOptions} from 'viewers/common/user_options';
import {ViewerEvents} from 'viewers/common/viewer_events';
import {nodeStyles} from 'viewers/components/styles/node.styles';
import {searchBoxStyle} from './styles/search_box.styles';
import {viewerCardInnerStyle} from './styles/viewer_card.styles';

@Component({
  selector: 'hierarchy-view',
  template: `
    <div class="view-header">
<<<<<<< HEAD
      <div class="title-filter">
        <h2 class="hierarchy-title mat-title">HIERARCHY</h2>
        <mat-form-field (keydown.enter)="$event.target.blur()">
          <mat-label>Filter...</mat-label>
=======
      <div class="title-section">
        <collapsible-section-title
          class="hierarchy-title"
          title="HIERARCHY"
          (collapseButtonClicked)="collapseButtonClicked.emit()"></collapsible-section-title>
        <mat-form-field class="search-box" (keydown.enter)="$event.target.blur()">
          <mat-label>Search</mat-label>
>>>>>>> b7b7cfe7
          <input
            matInput
            [(ngModel)]="filterString"
            (ngModelChange)="onFilterChange()"
            name="filter" />
        </mat-form-field>
      </div>
      <user-options
        class="view-controls"
        [userOptions]="userOptions"
        [eventType]="ViewerEvents.HierarchyUserOptionsChange"
        [traceType]="dependencies[0]"
        [logCallback]="Analytics.Navigation.logHierarchySettingsChanged">
      </user-options>
      <properties-table
        *ngIf="tableProperties"
        class="properties-table"
        [properties]="tableProperties"></properties-table>
      <div *ngIf="pinnedItems.length > 0" class="pinned-items">
        <tree-node
          *ngFor="let pinnedItem of pinnedItems"
          class="node"
          [class]="pinnedItem.getDiff()"
          [class.selected]="isHighlighted(pinnedItem, highlightedItem)"
          [class.clickable]="true"
          [node]="pinnedItem"
          [isPinned]="true"
          [isInPinnedSection]="true"
          [isSelected]="isHighlighted(pinnedItem, highlightedItem)"
          (pinNodeChange)="onPinnedItemChange($event)"
          (click)="onPinnedNodeClick($event, pinnedItem)"></tree-node>
      </div>
    </div>
    <mat-divider></mat-divider>
    <div class="hierarchy-content tree-wrapper">
      <tree-view
        *ngIf="tree"
        [isFlattened]="isFlattened()"
        [node]="tree"
        [useStoredExpandedState]="true"
        [itemsClickable]="true"
        [highlightedItem]="highlightedItem"
        [pinnedItems]="pinnedItems"
        [rectIdToShowState]="rectIdToShowState"
        (highlightedChange)="onHighlightedItemChange($event)"
        (pinnedItemChange)="onPinnedItemChange($event)"
        (selectedTreeChange)="onSelectedTreeChange($event)"></tree-view>

      <div class="children">
        <tree-view
          *ngFor="let subtree of subtrees; trackBy: trackById"
          class="subtree"
          [node]="subtree"
          [isFlattened]="isFlattened()"
          [useStoredExpandedState]="true"
          [highlightedItem]="highlightedItem"
          [pinnedItems]="pinnedItems"
          [itemsClickable]="true"
          [rectIdToShowState]="rectIdToShowState"
          (highlightedChange)="onHighlightedItemChange($event)"
          (pinnedItemChange)="onPinnedItemChange($event)"
          (selectedTreeChange)="onSelectedTreeChange($event)"></tree-view>
      </div>
    </div>
  `,
  styles: [
    `
      .mat-title {
        padding-top: 16px;
      }

      .view-header {
        display: flex;
        flex-direction: column;
      }

      .properties-table {
        padding-top: 5px;
      }

      .hierarchy-content {
        height: 100%;
        overflow: auto;
        padding: 0px 12px;
      }

      .pinned-items {
        width: 100%;
        box-sizing: border-box;
        border: 2px solid #ffd58b;
      }

      tree-view {
        overflow: auto;
      }
    `,
    nodeStyles,
    searchBoxStyle,
    viewerCardInnerStyle,
  ],
})
export class HierarchyComponent {
  filterString = '';
  isHighlighted = UiTreeUtils.isHighlighted;
  ViewerEvents = ViewerEvents;
  Analytics = Analytics;

  @Input() tree: UiHierarchyTreeNode | undefined;
  @Input() subtrees: UiHierarchyTreeNode[] = [];
  @Input() tableProperties: TableProperties | undefined;
  @Input() dependencies: TraceType[] = [];
  @Input() highlightedItem = '';
  @Input() pinnedItems: UiHierarchyTreeNode[] = [];
  @Input() store: PersistentStore | undefined;
  @Input() userOptions: UserOptions = {};
  @Input() rectIdToShowState?: Map<string, RectShowState>;

  constructor(@Inject(ElementRef) private elementRef: ElementRef) {}

  trackById(index: number, child: UiHierarchyTreeNode): string {
    return child.id;
  }

  isFlattened() {
    return this.userOptions['flat']?.enabled;
  }

  onPinnedNodeClick(event: MouseEvent, pinnedItem: UiHierarchyTreeNode) {
    event.preventDefault();
    if (window.getSelection()?.type === 'range') {
      return;
    }
    this.onHighlightedItemChange(pinnedItem);
  }

  onFilterChange() {
    const event = new CustomEvent(ViewerEvents.HierarchyFilterChange, {
      bubbles: true,
      detail: {filterString: this.filterString},
    });
    this.elementRef.nativeElement.dispatchEvent(event);
  }

  onHighlightedItemChange(node: UiHierarchyTreeNode) {
    const event = new CustomEvent(ViewerEvents.HighlightedNodeChange, {
      bubbles: true,
      detail: {node},
    });
    this.elementRef.nativeElement.dispatchEvent(event);
  }

  onPinnedItemChange(item: UiHierarchyTreeNode) {
    const event = new CustomEvent(ViewerEvents.HierarchyPinnedChange, {
      bubbles: true,
      detail: {pinnedItem: item},
    });
    this.elementRef.nativeElement.dispatchEvent(event);
  }
}<|MERGE_RESOLUTION|>--- conflicted
+++ resolved
@@ -13,7 +13,14 @@
  * See the License for the specific language governing permissions and
  * limitations under the License.
  */
-import {Component, ElementRef, Inject, Input} from '@angular/core';
+import {
+  Component,
+  ElementRef,
+  EventEmitter,
+  Inject,
+  Input,
+  Output,
+} from '@angular/core';
 import {PersistentStore} from 'common/persistent_store';
 import {Analytics} from 'logging/analytics';
 import {TraceType} from 'trace/trace_type';
@@ -31,12 +38,6 @@
   selector: 'hierarchy-view',
   template: `
     <div class="view-header">
-<<<<<<< HEAD
-      <div class="title-filter">
-        <h2 class="hierarchy-title mat-title">HIERARCHY</h2>
-        <mat-form-field (keydown.enter)="$event.target.blur()">
-          <mat-label>Filter...</mat-label>
-=======
       <div class="title-section">
         <collapsible-section-title
           class="hierarchy-title"
@@ -44,7 +45,6 @@
           (collapseButtonClicked)="collapseButtonClicked.emit()"></collapsible-section-title>
         <mat-form-field class="search-box" (keydown.enter)="$event.target.blur()">
           <mat-label>Search</mat-label>
->>>>>>> b7b7cfe7
           <input
             matInput
             [(ngModel)]="filterString"
@@ -93,7 +93,7 @@
         (pinnedItemChange)="onPinnedItemChange($event)"
         (selectedTreeChange)="onSelectedTreeChange($event)"></tree-view>
 
-      <div class="children">
+      <div class="subtrees">
         <tree-view
           *ngFor="let subtree of subtrees; trackBy: trackById"
           class="subtree"
@@ -112,10 +112,6 @@
   `,
   styles: [
     `
-      .mat-title {
-        padding-top: 16px;
-      }
-
       .view-header {
         display: flex;
         flex-direction: column;
@@ -162,6 +158,8 @@
   @Input() userOptions: UserOptions = {};
   @Input() rectIdToShowState?: Map<string, RectShowState>;
 
+  @Output() collapseButtonClicked = new EventEmitter();
+
   constructor(@Inject(ElementRef) private elementRef: ElementRef) {}
 
   trackById(index: number, child: UiHierarchyTreeNode): string {
