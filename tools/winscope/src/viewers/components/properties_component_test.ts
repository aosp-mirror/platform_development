--- conflicted
+++ resolved
@@ -27,15 +27,13 @@
 import {MatInputModule} from '@angular/material/input';
 import {MatTooltipModule} from '@angular/material/tooltip';
 import {BrowserAnimationsModule} from '@angular/platform-browser/animations';
+import {assertDefined} from 'common/assert_utils';
 import {PersistentStore} from 'common/persistent_store';
 import {PropertyTreeBuilder} from 'test/unit/property_tree_builder';
+import {TraceType} from 'trace/trace_type';
 import {UiPropertyTreeNode} from 'viewers/common/ui_property_tree_node';
-<<<<<<< HEAD
-import {HierarchyTreeNodeDataViewComponent} from './hierarchy_tree_node_data_view_component';
-=======
 import {ViewerEvents} from 'viewers/common/viewer_events';
 import {CollapsibleSectionTitleComponent} from './collapsible_section_title_component';
->>>>>>> b7b7cfe7
 import {PropertiesComponent} from './properties_component';
 import {PropertyTreeNodeDataViewComponent} from './property_tree_node_data_view_component';
 import {SurfaceFlingerPropertyGroupsComponent} from './surface_flinger_property_groups_component';
@@ -57,11 +55,8 @@
         TreeComponent,
         TreeNodeComponent,
         PropertyTreeNodeDataViewComponent,
-<<<<<<< HEAD
-=======
         CollapsibleSectionTitleComponent,
         UserOptionsComponent,
->>>>>>> b7b7cfe7
       ],
       imports: [
         CommonModule,
@@ -89,6 +84,7 @@
         isUnavailable: false,
       },
     };
+    component.traceType = TraceType.SURFACE_FLINGER;
 
     fixture.detectChanges();
   });
@@ -109,31 +105,6 @@
     expect(box).toBeTruthy(); //renders at least one view control option
   });
 
-<<<<<<< HEAD
-  it('disables checkboxes if option unavailable', () => {
-    let box = htmlElement.querySelector('.view-controls input');
-    expect(box).toBeTruthy();
-    expect((box as HTMLInputElement).disabled).toBeFalse();
-
-    component.userOptions['showDiff'].isUnavailable = true;
-    fixture.detectChanges();
-    box = htmlElement.querySelector('.view-controls input');
-    expect((box as HTMLInputElement).disabled).toBeTrue();
-  });
-
-  it('updates tree on user option checkbox change', () => {
-    const box = htmlElement.querySelector('.view-controls input');
-    expect(box).toBeTruthy();
-
-    const spy = spyOn(component, 'onUserOptionChange');
-    (box as HTMLInputElement).checked = true;
-    (box as HTMLInputElement).dispatchEvent(new Event('click'));
-    fixture.detectChanges();
-    expect(spy).toHaveBeenCalled();
-  });
-
-=======
->>>>>>> b7b7cfe7
   it('renders tree in proto dump upon selected item', () => {
     const tree = new PropertyTreeBuilder()
       .setRootId('selectedItem')
@@ -147,11 +118,33 @@
     expect(treeEl).toBeTruthy();
   });
 
+  it('handles node click', () => {
+    const tree = new PropertyTreeBuilder()
+      .setRootId('selectedItem')
+      .setName('property')
+      .setValue(null)
+      .build();
+    tree.setIsRoot(true);
+    component.propertiesTree = UiPropertyTreeNode.from(tree);
+    fixture.detectChanges();
+
+    let highlightedItem: string | undefined;
+    htmlElement.addEventListener(
+      ViewerEvents.HighlightedPropertyChange,
+      (event) => {
+        highlightedItem = (event as CustomEvent).detail.id;
+      },
+    );
+
+    const node = assertDefined(
+      htmlElement.querySelector('tree-node'),
+    ) as HTMLElement;
+    node.click();
+    fixture.detectChanges();
+    expect(highlightedItem).toEqual(tree.id);
+  });
+
   it('handles change in filter', () => {
-<<<<<<< HEAD
-    const inputEl = htmlElement.querySelector('.title-filter input');
-    expect(inputEl).toBeTruthy();
-=======
     let filterString: string | undefined;
     htmlElement.addEventListener(
       ViewerEvents.PropertiesFilterChange,
@@ -168,13 +161,14 @@
     fixture.detectChanges();
     expect(filterString).toBe('Root');
   });
->>>>>>> b7b7cfe7
 
-    const spy = spyOn(component, 'filterTree');
-    (inputEl as HTMLInputElement).value = 'Root';
-    (inputEl as HTMLInputElement).dispatchEvent(new Event('input'));
+  it('handles collapse button click', () => {
+    const spy = spyOn(component.collapseButtonClicked, 'emit');
+    const collapseButton = assertDefined(
+      htmlElement.querySelector('collapsible-section-title button'),
+    ) as HTMLButtonElement;
+    collapseButton.click();
     fixture.detectChanges();
     expect(spy).toHaveBeenCalled();
-    expect(component.filterString).toBe('Root');
   });
 });