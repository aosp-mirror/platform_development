--- conflicted
+++ resolved
@@ -13,7 +13,14 @@
  * See the License for the specific language governing permissions and
  * limitations under the License.
  */
-import {Component, ElementRef, Inject, Input} from '@angular/core';
+import {
+  Component,
+  ElementRef,
+  EventEmitter,
+  Inject,
+  Input,
+  Output,
+} from '@angular/core';
 import {assertDefined} from 'common/assert_utils';
 import {SfCuratedProperties} from 'viewers/common/curated_properties';
 import {UiPropertyTreeNode} from 'viewers/common/ui_property_tree_node';
@@ -24,22 +31,6 @@
 @Component({
   selector: 'surface-flinger-property-groups',
   template: `
-<<<<<<< HEAD
-    <div *ngIf="properties" class="group">
-      <h3 class="group-header mat-subheading-2">Visibility</h3>
-      <div class="left-column">
-        <p class="mat-body-1 flags">
-          <span class="mat-body-2">Flags:</span>
-          &ngsp;
-          {{ properties.flags }}
-        </p>
-        <span *ngFor="let summaryProperty of properties.summary" class="mat-body-1 summary inline">
-          <span class="mat-body-2">{{ summaryProperty.key }}:</span>
-          <ng-container *ngIf="summaryProperty.simpleValue">
-            {{ summaryProperty.simpleValue }}
-          </ng-container>
-          <ng-container *ngIf="summaryProperty.layerValues">
-=======
     <div class="title-section">
       <collapsible-section-title
         title="PROPERTIES"
@@ -54,234 +45,251 @@
         <div class="left-column">
           <p class="mat-body-1 flags">
             <span class="mat-body-2">Flags:</span>
->>>>>>> 32183b6b
-            &ngsp;
-            <ng-container *ngFor="let layer of summaryProperty.layerValues; index as i">
-              <button
-                mat-button
-                color="primary"
-                [matTooltip]="layer.name"
-                (click)="onIdClicked(layer.nodeId)">
-                {{ layer.layerId }}
-              </button>
-              {{(i === summaryProperty.layerValues.length - 1) ? '' : ', '}}
+            &ngsp;
+            {{ properties.flags }}
+          </p>
+          <span *ngFor="let summaryProperty of properties.summary" class="mat-body-1 summary inline">
+            <span class="mat-body-2">{{ summaryProperty.key }}:</span>
+            <ng-container *ngIf="summaryProperty.simpleValue">
+              {{ summaryProperty.simpleValue }}
             </ng-container>
-          </ng-container>
-        </span>
-      </div>
-    </div>
-    <mat-divider></mat-divider>
-    <div *ngIf="properties" class="group geometry">
-      <h3 class="group-header mat-subheading-2">Geometry</h3>
-      <div class="left-column">
-        <p class="column-header mat-small">Calculated</p>
-        <p class="property mat-body-2">Transform:</p>
-        <transform-matrix
-          *ngIf="properties.calcTransform?.getAllChildren().length > 0"
-          [matTooltip]="getTransformType(properties.calcTransform)"
-          [matrix]="getTransformMatrix(properties.calcTransform)"></transform-matrix>
-        <p class="mat-body-1 crop">
-          <span
-            class="mat-body-2"
-            matTooltip="Raw value read from proto.bounds. This is the buffer size or
-                requested crop cropped by parent bounds."
-            >Crop:</span
-          >
-          &ngsp;
-          {{ properties.calcCrop }}
-        </p>
-
-        <p class="mat-body-1 final-bounds">
-          <span
-            class="mat-body-2"
-            matTooltip="Raw value read from proto.screenBounds. This is the calculated crop
-                transformed."
-            >Final Bounds:</span
-          >
-          &ngsp;
-          {{ properties.finalBounds }}
-        </p>
-      </div>
-      <div class="right-column">
-        <p class="column-header mat-small">Requested</p>
-        <p class="property mat-body-2">Transform:</p>
-        <transform-matrix
-          *ngIf="properties.reqTransform?.getAllChildren().length > 0"
-          [matTooltip]="getTransformType(properties.reqTransform)"
-          [matrix]="getTransformMatrix(properties.reqTransform)"></transform-matrix>
-        <p class="mat-body-1 crop">
-          <span class="mat-body-2">Crop:</span>
-          &ngsp;
-          {{ properties.reqCrop }}
-        </p>
-      </div>
-    </div>
-    <mat-divider></mat-divider>
-    <div *ngIf="properties" class="group buffer">
-      <h3 class="group-header mat-subheading-2">Buffer</h3>
-      <div class="left-column">
-        <p class="mat-body-1 size">
-          <span class="mat-body-2">Size:</span>
-          &ngsp;
-          {{ properties.bufferSize }}
-        </p>
-        <p class="mat-body-1 frame-number">
-          <span class="mat-body-2">Frame Number:</span>
-          &ngsp;
-          {{ properties.frameNumber }}
-        </p>
-        <p class="mat-body-1 transform">
-          <span
-            class="mat-body-2"
-            matTooltip="Rotates or flips the buffer in place. Used with display transform
-                hint to cancel out any buffer transformation when sending to
-                HWC."
-            >Transform:</span
-          >
-          &ngsp;
-          {{ properties.bufferTransformType }}
-        </p>
-      </div>
-      <div class="right-column">
-        <p class="mat-body-1 dest-frame">
-          <span
-            class="mat-body-2"
-            matTooltip="Scales buffer to the frame by overriding the requested transform
-                for this item."
-            >Destination Frame:</span
-          >
-          &ngsp;
-          {{ properties.destinationFrame }}
-        </p>
-        <p *ngIf="properties.ignoreDestinationFrame" class="mat-body-1 ignore-frame">
-          Destination Frame ignored because item has eIgnoreDestinationFrame flag set.
-        </p>
-      </div>
-    </div>
-    <mat-divider></mat-divider>
-    <div *ngIf="properties" class="group hierarchy-info">
-      <h3 class="group-header mat-subheading-2">Hierarchy</h3>
-      <div class="left-column">
-        <p class="mat-body-1 z-order">
-          <span class="mat-body-2">z-order:</span>
-          &ngsp;
-          {{ properties.z }}
-        </p>
-        <p class="mat-body-1 rel-parent">
-          <span
-            class="mat-body-2"
-            matTooltip="item is z-ordered relative to its relative parents but its bounds
-                and other properties are inherited from its parents."
-            >relative parent:</span
-          >
-          &ngsp;
-          {{ properties.relativeParent }}
-        </p>
-      </div>
-    </div>
-    <mat-divider></mat-divider>
-    <div *ngIf="properties" class="group effects">
-      <h3 class="group-header mat-subheading-2">Effects</h3>
-      <div class="left-column">
-        <p class="column-header mat-small">Calculated</p>
-        <p class="mat-body-1 color">
-          <span class="mat-body-2">Color:</span>
-          &ngsp;
-          {{ properties.calcColor }}
-        </p>
-        <p class="mat-body-1 corner-radius">
-          <span class="mat-body-2">Corner Radius:</span>
-          &ngsp;
-          {{ properties.calcCornerRadius }}
-        </p>
-        <p class="mat-body-1 shadow">
-          <span class="mat-body-2">Shadow:</span>
-          &ngsp;
-          {{ properties.calcShadowRadius }}
-        </p>
-        <p class="mat-body-1">
-          <span
-            class="mat-body-2"
-            matTooltip="Crop used to define the bounds of the corner radii. If the bounds
-                are greater than the item bounds then the rounded corner will not
-                be visible."
-            >Corner Radius Crop:</span
-          >
-          &ngsp;
-          {{ properties.calcCornerRadiusCrop }}
-        </p>
-        <p class="mat-body-1 blur">
-          <span class="mat-body-2">Blur:</span>
-          &ngsp;
-          {{ properties.backgroundBlurRadius }}
-        </p>
-      </div>
-      <div class="right-column">
-        <p class="column-header mat-small">Requested</p>
-        <p class="mat-body-1">
-          <span class="mat-body-2">Color:</span>
-          &ngsp;
-          {{ properties.reqColor }}
-        </p>
-        <p class="mat-body-1 corner-radius">
-          <span class="mat-body-2">Corner Radius:</span>
-          &ngsp;
-          {{ properties.reqCornerRadius }}
-        </p>
-      </div>
-    </div>
-    <mat-divider></mat-divider>
-    <div *ngIf="properties" class="group inputs">
-      <h3 class="group-header mat-subheading-2">Input</h3>
-      <ng-container *ngIf="properties.hasInputChannel">
-        <div class="left-column">
-          <p class="property mat-body-2">To Display Transform:</p>
+            <ng-container *ngIf="summaryProperty.layerValues">
+              &ngsp;
+              <ng-container *ngFor="let layer of summaryProperty.layerValues; index as i">
+                <button
+                  mat-button
+                  color="primary"
+                  [matTooltip]="layer.name"
+                  (click)="onIdClicked(layer.nodeId)">
+                  {{ layer.layerId }}
+                </button>
+                {{(i === summaryProperty.layerValues.length - 1) ? '' : ', '}}
+              </ng-container>
+            </ng-container>
+          </span>
+        </div>
+      </div>
+
+      <mat-divider></mat-divider>
+
+      <div class="group geometry">
+        <h3 class="group-header mat-subheading-2">Geometry</h3>
+        <div class="left-column">
+          <p class="column-header mat-small">Calculated</p>
+          <p class="property mat-body-2">Transform:</p>
           <transform-matrix
-            *ngIf="properties.inputTransform?.getAllChildren().length > 0"
-            [matTooltip]="getTransformType(properties.inputTransform)"
-            [matrix]="getTransformMatrix(properties.inputTransform)"></transform-matrix>
+            *ngIf="properties.calcTransform?.getAllChildren().length > 0"
+            [matTooltip]="getTransformType(properties.calcTransform)"
+            [matrix]="getTransformMatrix(properties.calcTransform)"></transform-matrix>
+          <p class="mat-body-1 crop">
+            <span
+              class="mat-body-2"
+              matTooltip="Raw value read from proto.bounds. This is the buffer size or
+                  requested crop cropped by parent bounds."
+              >Crop:</span
+            >
+            &ngsp;
+            {{ properties.calcCrop }}
+          </p>
+
+          <p class="mat-body-1 final-bounds">
+            <span
+              class="mat-body-2"
+              matTooltip="Raw value read from proto.screenBounds. This is the calculated crop
+                  transformed."
+              >Final Bounds:</span
+            >
+            &ngsp;
+            {{ properties.finalBounds }}
+          </p>
+        </div>
+        <div class="right-column">
+          <p class="column-header mat-small">Requested</p>
+          <p class="property mat-body-2">Transform:</p>
+          <transform-matrix
+            *ngIf="properties.reqTransform?.getAllChildren().length > 0"
+            [matTooltip]="getTransformType(properties.reqTransform)"
+            [matrix]="getTransformMatrix(properties.reqTransform)"></transform-matrix>
+          <p class="mat-body-1 crop">
+            <span class="mat-body-2">Crop:</span>
+            &ngsp;
+            {{ properties.reqCrop }}
+          </p>
+        </div>
+      </div>
+
+      <mat-divider></mat-divider>
+
+      <div class="group buffer">
+        <h3 class="group-header mat-subheading-2">Buffer</h3>
+        <div class="left-column">
+          <p class="mat-body-1 size">
+            <span class="mat-body-2">Size:</span>
+            &ngsp;
+            {{ properties.bufferSize }}
+          </p>
+          <p class="mat-body-1 frame-number">
+            <span class="mat-body-2">Frame Number:</span>
+            &ngsp;
+            {{ properties.frameNumber }}
+          </p>
+          <p class="mat-body-1 transform">
+            <span
+              class="mat-body-2"
+              matTooltip="Rotates or flips the buffer in place. Used with display transform
+                  hint to cancel out any buffer transformation when sending to
+                  HWC."
+              >Transform:</span
+            >
+            &ngsp;
+            {{ properties.bufferTransformType }}
+          </p>
+        </div>
+        <div class="right-column">
+          <p class="mat-body-1 dest-frame">
+            <span
+              class="mat-body-2"
+              matTooltip="Scales buffer to the frame by overriding the requested transform
+                  for this item."
+              >Destination Frame:</span
+            >
+            &ngsp;
+            {{ properties.destinationFrame }}
+          </p>
+          <p *ngIf="properties.ignoreDestinationFrame" class="mat-body-1 ignore-frame">
+            Destination Frame ignored because item has eIgnoreDestinationFrame flag set.
+          </p>
+        </div>
+      </div>
+
+      <mat-divider></mat-divider>
+
+      <div class="group hierarchy-info">
+        <h3 class="group-header mat-subheading-2">Hierarchy</h3>
+        <div class="left-column">
+          <p class="mat-body-1 z-order">
+            <span class="mat-body-2">z-order:</span>
+            &ngsp;
+            {{ properties.z }}
+          </p>
+          <p class="mat-body-1 rel-parent">
+            <span
+              class="mat-body-2"
+              matTooltip="item is z-ordered relative to its relative parents but its bounds
+                  and other properties are inherited from its parents."
+              >relative parent:</span
+            >
+            &ngsp;
+            {{ properties.relativeParent }}
+          </p>
+        </div>
+      </div>
+
+      <mat-divider></mat-divider>
+
+      <div class="group effects">
+        <h3 class="group-header mat-subheading-2">Effects</h3>
+        <div class="left-column">
+          <p class="column-header mat-small">Calculated</p>
+          <p class="mat-body-1 color">
+            <span class="mat-body-2">Color:</span>
+            &ngsp;
+            {{ properties.calcColor }}
+          </p>
+          <p class="mat-body-1 corner-radius">
+            <span class="mat-body-2">Corner Radius:</span>
+            &ngsp;
+            {{ properties.calcCornerRadius }}
+          </p>
+          <p class="mat-body-1 shadow">
+            <span class="mat-body-2">Shadow:</span>
+            &ngsp;
+            {{ properties.calcShadowRadius }}
+          </p>
           <p class="mat-body-1">
-            <span class="mat-body-2">Touchable Region:</span>
-            &ngsp;
-            {{ properties.inputRegion }}
+            <span
+              class="mat-body-2"
+              matTooltip="Crop used to define the bounds of the corner radii. If the bounds
+                  are greater than the item bounds then the rounded corner will not
+                  be visible."
+              >Corner Radius Crop:</span
+            >
+            &ngsp;
+            {{ properties.calcCornerRadiusCrop }}
+          </p>
+          <p class="mat-body-1 blur">
+            <span class="mat-body-2">Blur:</span>
+            &ngsp;
+            {{ properties.backgroundBlurRadius }}
           </p>
         </div>
         <div class="right-column">
-          <p class="column-header mat-small">Config</p>
-          <p class="mat-body-1 focusable">
-            <span class="mat-body-2">Focusable:</span>
-            &ngsp;
-            {{ properties.focusable }}
-          </p>
-          <p class="mat-body-1 crop-touch-region">
-            <span class="mat-body-2">Crop touch region with item:</span>
-            &ngsp;
-            {{ properties.cropTouchRegionWithItem }}
-          </p>
-          <p class="mat-body-1 replace-touch-region">
-            <span class="mat-body-2">Replace touch region with crop:</span>
-            &ngsp;
-            {{ properties.replaceTouchRegionWithCrop }}
-          </p>
-          <p class="mat-body-1 input-config">
-            <span class="mat-body-2">Input Config:</span>
-            &ngsp;
-            {{ properties.inputConfig }}
-          </p>
-        </div>
-      </ng-container>
-      <div *ngIf="!properties.hasInputChannel" class="left-column">
-        <p class="mat-body-1">
-          <span class="mat-body-2">Input channel:</span>
-          &ngsp; not set
-        </p>
+          <p class="column-header mat-small">Requested</p>
+          <p class="mat-body-1">
+            <span class="mat-body-2">Color:</span>
+            &ngsp;
+            {{ properties.reqColor }}
+          </p>
+          <p class="mat-body-1 corner-radius">
+            <span class="mat-body-2">Corner Radius:</span>
+            &ngsp;
+            {{ properties.reqCornerRadius }}
+          </p>
+        </div>
+      </div>
+
+      <mat-divider></mat-divider>
+
+      <div class="group inputs">
+        <h3 class="group-header mat-subheading-2">Input</h3>
+        <ng-container *ngIf="properties.hasInputChannel">
+          <div class="left-column">
+            <p class="property mat-body-2">To Display Transform:</p>
+            <transform-matrix
+              *ngIf="properties.inputTransform?.getAllChildren().length > 0"
+              [matTooltip]="getTransformType(properties.inputTransform)"
+              [matrix]="getTransformMatrix(properties.inputTransform)"></transform-matrix>
+            <p class="mat-body-1">
+              <span class="mat-body-2">Touchable Region:</span>
+              &ngsp;
+              {{ properties.inputRegion }}
+            </p>
+          </div>
+          <div class="right-column">
+            <p class="column-header mat-small">Config</p>
+            <p class="mat-body-1 focusable">
+              <span class="mat-body-2">Focusable:</span>
+              &ngsp;
+              {{ properties.focusable }}
+            </p>
+            <p class="mat-body-1 crop-touch-region">
+              <span class="mat-body-2">Crop touch region with item:</span>
+              &ngsp;
+              {{ properties.cropTouchRegionWithItem }}
+            </p>
+            <p class="mat-body-1 replace-touch-region">
+              <span class="mat-body-2">Replace touch region with crop:</span>
+              &ngsp;
+              {{ properties.replaceTouchRegionWithCrop }}
+            </p>
+            <p class="mat-body-1 input-config">
+              <span class="mat-body-2">Input Config:</span>
+              &ngsp;
+              {{ properties.inputConfig }}
+            </p>
+          </div>
+        </ng-container>
+        <div *ngIf="!properties.hasInputChannel" class="left-column">
+          <p class="mat-body-1">
+            <span class="mat-body-2">Input channel:</span>
+            &ngsp; not set
+          </p>
+        </div>
       </div>
     </div>
   `,
   styles: [
     `
-<<<<<<< HEAD
-=======
       :host collapsible-section-title {
         padding-bottom: 8px;
       }
@@ -294,7 +302,6 @@
         padding: 0px 12px;
       }
 
->>>>>>> 32183b6b
       .group {
         display: flex;
         flex-direction: row;
@@ -332,6 +339,8 @@
 })
 export class SurfaceFlingerPropertyGroupsComponent {
   @Input() properties: SfCuratedProperties | undefined;
+
+  @Output() collapseButtonClicked = new EventEmitter();
 
   constructor(@Inject(ElementRef) private elementRef: ElementRef) {}
 
