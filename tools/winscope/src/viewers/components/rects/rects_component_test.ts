/*
 * Copyright (C) 2022 The Android Open Source Project
 *
 * Licensed under the Apache License, Version 2.0 (the "License");
 * you may not use this file except in compliance with the License.
 * You may obtain a copy of the License at
 *
 *      http://www.apache.org/licenses/LICENSE-2.0
 *
 * Unless required by applicable law or agreed to in writing, software
 * distributed under the License is distributed on an "AS IS" BASIS,
 * WITHOUT WARRANTIES OR CONDITIONS OF ANY KIND, either express or implied.
 * See the License for the specific language governing permissions and
 * limitations under the License.
 */

import {CommonModule} from '@angular/common';
import {Component, CUSTOM_ELEMENTS_SCHEMA, ViewChild} from '@angular/core';
import {ComponentFixture, TestBed} from '@angular/core/testing';
import {MatButtonModule} from '@angular/material/button';
import {MatDividerModule} from '@angular/material/divider';
<<<<<<< HEAD
import {MatRadioModule} from '@angular/material/radio';
=======
import {MatFormFieldModule} from '@angular/material/form-field';
import {MatIconModule} from '@angular/material/icon';
import {MatSelectModule} from '@angular/material/select';
>>>>>>> 89c9ad91
import {MatSliderModule} from '@angular/material/slider';
import {MatTooltipModule} from '@angular/material/tooltip';
import {BrowserAnimationsModule} from '@angular/platform-browser/animations';
import {assertDefined} from 'common/assert_utils';
import {PersistentStore} from 'common/persistent_store';
import {TraceType} from 'trace/trace_type';
import {VISIBLE_CHIP} from 'viewers/common/chip';
import {DisplayIdentifier} from 'viewers/common/display_identifier';
import {ViewerEvents} from 'viewers/common/viewer_events';
import {CollapsibleSectionTitleComponent} from 'viewers/components/collapsible_section_title_component';
import {RectsComponent} from 'viewers/components/rects/rects_component';
import {UiRect} from 'viewers/components/rects/types2d';
<<<<<<< HEAD
=======
import {UserOptionsComponent} from 'viewers/components/user_options_component';
>>>>>>> 89c9ad91
import {Canvas} from './canvas';
import {ColorType, ShadingMode} from './types3d';
import {UiRectBuilder} from './ui_rect_builder';

describe('RectsComponent', () => {
  let component: TestHostComponent;
  let fixture: ComponentFixture<TestHostComponent>;
  let htmlElement: HTMLElement;

  beforeEach(async () => {
    localStorage.clear();

    await TestBed.configureTestingModule({
      imports: [
        CommonModule,
        MatDividerModule,
        MatSliderModule,
        MatButtonModule,
        MatTooltipModule,
<<<<<<< HEAD
=======
        MatIconModule,
        HttpClientModule,
        MatSelectModule,
        BrowserAnimationsModule,
        MatFormFieldModule,
      ],
      declarations: [
        TestHostComponent,
        RectsComponent,
        CollapsibleSectionTitleComponent,
        UserOptionsComponent,
>>>>>>> 89c9ad91
      ],
      declarations: [TestHostComponent, RectsComponent],
      schemas: [CUSTOM_ELEMENTS_SCHEMA],
    }).compileComponents();

    fixture = TestBed.createComponent(TestHostComponent);
    component = fixture.componentInstance;
    htmlElement = fixture.nativeElement;
  });

  it('can be created', () => {
    expect(component).toBeTruthy();
  });

  it('renders rotation slider', () => {
    const slider = htmlElement.querySelector('mat-slider.slider-rotation');
    expect(slider).toBeTruthy();
  });

  it('renders separation slider', () => {
    const slider = htmlElement.querySelector('mat-slider.slider-spacing');
    expect(slider).toBeTruthy();
  });

  it('renders canvas', () => {
    const rectsCanvas = htmlElement.querySelector('.large-rects-canvas');
    expect(rectsCanvas).toBeTruthy();
  });

  it('draws scene when input data changes', async () => {
    fixture.detectChanges();
    spyOn(Canvas.prototype, 'draw').and.callThrough();

    const inputRect = makeRectWithGroupId(0);

    expect(Canvas.prototype.draw).toHaveBeenCalledTimes(0);
    component.rects = [inputRect];
    fixture.detectChanges();
    expect(Canvas.prototype.draw).toHaveBeenCalledTimes(1);
    component.rects = [inputRect];
    fixture.detectChanges();
    expect(Canvas.prototype.draw).toHaveBeenCalledTimes(2);
  });

  it('draws scene when rotation slider changes', () => {
    fixture.detectChanges();
    spyOn(Canvas.prototype, 'draw').and.callThrough();
    const slider = assertDefined(htmlElement.querySelector('.slider-rotation'));

    expect(Canvas.prototype.draw).toHaveBeenCalledTimes(0);

    slider.dispatchEvent(new MouseEvent('mousedown'));
    expect(Canvas.prototype.draw).toHaveBeenCalledTimes(1);
  });

  it('draws scene when spacing slider changes', () => {
    fixture.detectChanges();
    spyOn(Canvas.prototype, 'draw').and.callThrough();
    const slider = assertDefined(htmlElement.querySelector('.slider-spacing'));

    expect(Canvas.prototype.draw).toHaveBeenCalledTimes(0);

    slider.dispatchEvent(new MouseEvent('mousedown'));
    expect(Canvas.prototype.draw).toHaveBeenCalledTimes(1);
  });

  it('unfocuses spacing slider on click', () => {
    fixture.detectChanges();
    const spacingSlider = assertDefined(
      htmlElement.querySelector('.slider-spacing'),
    );
    checkSliderUnfocusesOnClick(spacingSlider, 0.02);
  });

  it('unfocuses rotation slider on click', () => {
    fixture.detectChanges();
    const rotationSlider = assertDefined(
      htmlElement.querySelector('.slider-rotation'),
    );
    checkSliderUnfocusesOnClick(rotationSlider, 1);
  });

  it('renders display selector', () => {
    component.displays = [
      {displayId: 0, groupId: 0, name: 'Display 0'},
      {displayId: 1, groupId: 1, name: 'Display 1'},
      {displayId: 2, groupId: 2, name: 'Display 2'},
    ];
    fixture.detectChanges();
    checkSelectedDisplay('Display 0');
  });

  it('handles display change', () => {
    component.displays = [
      {displayId: 0, groupId: 0, name: 'Display 0'},
      {displayId: 1, groupId: 1, name: 'Display 1'},
      {displayId: 2, groupId: 2, name: 'Display 2'},
    ];
    fixture.detectChanges();
    checkSelectedDisplay('Display 0');

    const trigger = assertDefined(
      htmlElement.querySelector('.displays-section .mat-select-trigger'),
    );
    (trigger as HTMLElement).click();
    fixture.detectChanges();

    let groupId = 0;
    htmlElement.addEventListener(ViewerEvents.RectGroupIdChange, (event) => {
      groupId = (event as CustomEvent).detail.groupId;
    });

    const option = document
      .querySelectorAll('.mat-select-panel .mat-option')
      .item(1);
    (option as HTMLElement).click();
    fixture.detectChanges();
    checkSelectedDisplay('Display 1');
    expect(groupId).toEqual(1);
  });

  it('tracks selected display', () => {
    component.displays = [
      {displayId: 10, groupId: 0, name: 'Display 0'},
      {displayId: 20, groupId: 1, name: 'Display 1'},
    ];
    fixture.detectChanges();
    checkSelectedDisplay('Display 0');

    component.displays = [
      {displayId: 20, groupId: 2, name: 'Display 1'},
      {displayId: 10, groupId: 1, name: 'Display 0'},
    ];
    fixture.detectChanges();
    checkSelectedDisplay('Display 0');
  });

  it('updates scene on separation slider change', () => {
    const inputRect = makeRectWithGroupId(0);
    component.rects = [inputRect, inputRect];
    const spy = spyOn(Canvas.prototype, 'draw').and.callThrough();
    fixture.detectChanges();
    updateSeparationSlider();

    expect(spy).toHaveBeenCalledTimes(2);
    const sceneBefore = assertDefined(spy.calls.first().args.at(0));
    const sceneAfter = assertDefined(spy.calls.mostRecent().args.at(0));

    expect(sceneBefore.rects[1].topLeft.z).toEqual(5);
    expect(sceneAfter.rects[1].topLeft.z).toEqual(0.3);
  });

  it('updates scene on rotation slider change', () => {
    const inputRect = makeRectWithGroupId(0);
    component.rects = [inputRect];
    const spy = spyOn(Canvas.prototype, 'draw').and.callThrough();
    fixture.detectChanges();
    updateRotationSlider();

    expect(spy).toHaveBeenCalledTimes(2);
    const sceneBefore = assertDefined(spy.calls.first().args.at(0));
    const sceneAfter = assertDefined(spy.calls.mostRecent().args.at(0));

    expect(sceneBefore.camera.rotationFactor).toEqual(1);
    expect(sceneAfter.camera.rotationFactor).toEqual(0.5);
  });

  it('updates scene on shading mode change', () => {
    const inputRect = makeRectWithGroupId(0);
    component.rects = [inputRect];
    const spy = spyOn(Canvas.prototype, 'draw').and.callThrough();
    fixture.detectChanges();

    updateShadingMode(ShadingMode.GRADIENT, ShadingMode.WIRE_FRAME);
    updateShadingMode(ShadingMode.WIRE_FRAME, ShadingMode.OPACITY);

    expect(spy).toHaveBeenCalledTimes(3);
    const sceneGradient = assertDefined(spy.calls.first().args.at(0));
    const sceneWireFrame = assertDefined(spy.calls.argsFor(1).at(0));
    const sceneOpacity = assertDefined(spy.calls.mostRecent().args.at(0));

    expect(sceneGradient.rects[0].colorType).toEqual(ColorType.VISIBLE);
    expect(sceneGradient.rects[0].darkFactor).toEqual(1);

    expect(sceneWireFrame.rects[0].colorType).toEqual(ColorType.EMPTY);
    expect(sceneWireFrame.rects[0].darkFactor).toEqual(1);

    expect(sceneOpacity.rects[0].colorType).toEqual(
      ColorType.VISIBLE_WITH_OPACITY,
    );
    expect(sceneOpacity.rects[0].darkFactor).toEqual(0.5);
  });

  it('uses stored rects view settings', () => {
    fixture.detectChanges();

    updateSeparationSlider();
    updateShadingMode(ShadingMode.GRADIENT, ShadingMode.WIRE_FRAME);

    const newFixture = TestBed.createComponent(TestHostComponent);
    newFixture.detectChanges();
    const newRectsComponent = assertDefined(
      newFixture.componentInstance.rectsComponent,
    );
    expect(newRectsComponent.getZSpacingFactor()).toEqual(0.06);
    expect(newRectsComponent.getShadingMode()).toEqual(ShadingMode.WIRE_FRAME);
  });

  it('defaults initial selection to first display with non-display rects and groupId 0', () => {
    const inputRect = makeRectWithGroupId(0);
    component.rects = [inputRect];
    component.displays = [
      {displayId: 10, groupId: 1, name: 'Display 0'},
      {displayId: 20, groupId: 0, name: 'Display 1'},
    ];
    fixture.detectChanges();
    checkSelectedDisplay('Display 1');
  });

  it('defaults initial selection to first display with non-display rects and groupId non-zero', () => {
    const inputRect = makeRectWithGroupId(1);
    component.rects = [inputRect];
    component.displays = [
      {displayId: 10, groupId: 0, name: 'Display 0'},
      {displayId: 20, groupId: 1, name: 'Display 1'},
    ];
    fixture.detectChanges();
    checkSelectedDisplay('Display 1');
  });

  it('draws mini rects with non-present group id', () => {
    fixture.detectChanges();
    const inputRect = makeRectWithGroupId(0);
    const miniRect = makeRectWithGroupId(2);
    component.rects = [inputRect];
    component.displays = [{displayId: 10, groupId: 0, name: 'Display 0'}];
    component.miniRects = [miniRect];
    const spy = spyOn(Canvas.prototype, 'draw').and.callThrough();
    fixture.detectChanges();
    expect(spy).toHaveBeenCalledTimes(2);
    expect(
      spy.calls
        .all()
        .forEach((call) => expect(call.args[0].rects.length).toEqual(1)),
    );
  });

  it('draws mini rects with default spacing, rotation and shading mode', () => {
    fixture.detectChanges();

    updateSeparationSlider();
    updateRotationSlider();
    updateShadingMode(ShadingMode.GRADIENT, ShadingMode.WIRE_FRAME);

    const inputRect = makeRectWithGroupId(0);
    component.rects = [inputRect, inputRect];
    component.displays = [{displayId: 10, groupId: 0, name: 'Display 0'}];
    component.miniRects = [inputRect, inputRect];
    const spy = spyOn(Canvas.prototype, 'draw').and.callThrough();
    fixture.detectChanges();
    expect(spy).toHaveBeenCalledTimes(2);

    const largeRectsScene = assertDefined(spy.calls.first().args.at(0));
    const miniRectsScene = assertDefined(spy.calls.mostRecent().args.at(0));

    expect(largeRectsScene.camera.rotationFactor).toEqual(0.5);
    expect(miniRectsScene.camera.rotationFactor).toEqual(1);

    expect(largeRectsScene.rects[0].colorType).toEqual(ColorType.EMPTY);
    expect(miniRectsScene.rects[0].colorType).toEqual(ColorType.VISIBLE);

    expect(largeRectsScene.rects[1].topLeft.z).toEqual(0.3);
    expect(miniRectsScene.rects[1].topLeft.z).toEqual(5);
  });

<<<<<<< HEAD
  function checkButtons(
    buttonValues: string[],
    buttonColors: string[],
    selector: string,
  ) {
    const displayButtonContainer = assertDefined(
      htmlElement.querySelector(selector),
=======
  it('handles collapse button click', () => {
    fixture.detectChanges();
    const spy = spyOn(
      assertDefined(component.rectsComponent).collapseButtonClicked,
      'emit',
    );
    const collapseButton = assertDefined(
      htmlElement.querySelector('collapsible-section-title button'),
    ) as HTMLButtonElement;
    collapseButton.click();
    fixture.detectChanges();
    expect(spy).toHaveBeenCalled();
  });

  function checkSelectedDisplay(selectedDisplay: string) {
    const displaySelect = assertDefined(
      htmlElement.querySelector('.displays-select'),
>>>>>>> 89c9ad91
    );
    expect(displaySelect.innerHTML).toContain(selectedDisplay);
  }

  function findAndClickElement(selector: string) {
    const el = assertDefined(
      htmlElement.querySelector(selector),
    ) as HTMLElement;
    el.click();
    fixture.detectChanges();
  }

  function checkSliderUnfocusesOnClick(slider: Element, expectedValue: number) {
    const rectsComponent = assertDefined(component.rectsComponent);
    slider.dispatchEvent(new MouseEvent('mousedown'));
    expect(rectsComponent.getZSpacingFactor()).toEqual(expectedValue);
    htmlElement.dispatchEvent(
      new KeyboardEvent('keydown', {key: 'ArrowRight'}),
    );
    expect(rectsComponent.getZSpacingFactor()).toEqual(expectedValue);
    htmlElement.dispatchEvent(new KeyboardEvent('keydown', {key: 'ArrowLeft'}));
    expect(rectsComponent.getZSpacingFactor()).toEqual(expectedValue);
  }

  function updateSeparationSlider() {
    const rectsComponent = assertDefined(component.rectsComponent);
    expect(rectsComponent.getZSpacingFactor()).toEqual(1);
    rectsComponent.onSeparationSliderChange(0.06);
    fixture.detectChanges();
    expect(rectsComponent.getZSpacingFactor()).toEqual(0.06);
  }

  function updateRotationSlider() {
    const rectsComponent = assertDefined(component.rectsComponent);
    rectsComponent.onRotationSliderChange(0.5);
    fixture.detectChanges();
  }

  function updateShadingMode(before: ShadingMode, after: ShadingMode) {
    const rectsComponent = assertDefined(component.rectsComponent);
    expect(rectsComponent.getShadingMode()).toEqual(before);
    findAndClickElement('.right-btn-container button.shading-mode');
    expect(rectsComponent.getShadingMode()).toEqual(after);
  }

  function makeRectWithGroupId(groupId: number, isVisible = true): UiRect {
    return new UiRectBuilder()
      .setX(0)
      .setY(0)
      .setWidth(1)
      .setHeight(1)
      .setLabel('rectangle1')
      .setTransform({
        dsdx: 1,
        dsdy: 0,
        dtdx: 0,
        dtdy: 1,
        tx: 0,
        ty: 0,
      })
      .setIsVisible(isVisible)
      .setIsDisplay(false)
      .setId('test-id-1234')
      .setGroupId(groupId)
      .setIsVirtual(false)
      .setIsClickable(false)
      .setCornerRadius(0)
      .setDepth(0)
      .setOpacity(0.5)
      .build();
  }

  @Component({
    selector: 'host-component',
    template: `
      <rects-view
        title="TestRectsView"
        [store]="store"
        [rects]="rects"
        [isStackBased]="isStackBased"
        [displays]="displays"
        [miniRects]="miniRects"
        [shadingModes]="shadingModes"
        [userOptions]="userOptions"
        [dependencies]="dependencies"></rects-view>
    `,
  })
  class TestHostComponent {
    store = new PersistentStore();
    rects: UiRect[] = [];
    displays: DisplayIdentifier[] = [];
    miniRects: UiRect[] = [];
    isStackBased = false;
    shadingModes = [
      ShadingMode.GRADIENT,
      ShadingMode.WIRE_FRAME,
      ShadingMode.OPACITY,
    ];
    userOptions = {
      showOnlyVisible: {
        name: 'Show only',
        chip: VISIBLE_CHIP,
        enabled: false,
      },
    };
    dependencies = [TraceType.SURFACE_FLINGER];

    @ViewChild(RectsComponent)
    rectsComponent: RectsComponent | undefined;
  }
});<|MERGE_RESOLUTION|>--- conflicted
+++ resolved
@@ -15,17 +15,14 @@
  */
 
 import {CommonModule} from '@angular/common';
+import {HttpClientModule} from '@angular/common/http';
 import {Component, CUSTOM_ELEMENTS_SCHEMA, ViewChild} from '@angular/core';
 import {ComponentFixture, TestBed} from '@angular/core/testing';
 import {MatButtonModule} from '@angular/material/button';
 import {MatDividerModule} from '@angular/material/divider';
-<<<<<<< HEAD
-import {MatRadioModule} from '@angular/material/radio';
-=======
 import {MatFormFieldModule} from '@angular/material/form-field';
 import {MatIconModule} from '@angular/material/icon';
 import {MatSelectModule} from '@angular/material/select';
->>>>>>> 89c9ad91
 import {MatSliderModule} from '@angular/material/slider';
 import {MatTooltipModule} from '@angular/material/tooltip';
 import {BrowserAnimationsModule} from '@angular/platform-browser/animations';
@@ -38,10 +35,7 @@
 import {CollapsibleSectionTitleComponent} from 'viewers/components/collapsible_section_title_component';
 import {RectsComponent} from 'viewers/components/rects/rects_component';
 import {UiRect} from 'viewers/components/rects/types2d';
-<<<<<<< HEAD
-=======
 import {UserOptionsComponent} from 'viewers/components/user_options_component';
->>>>>>> 89c9ad91
 import {Canvas} from './canvas';
 import {ColorType, ShadingMode} from './types3d';
 import {UiRectBuilder} from './ui_rect_builder';
@@ -61,8 +55,6 @@
         MatSliderModule,
         MatButtonModule,
         MatTooltipModule,
-<<<<<<< HEAD
-=======
         MatIconModule,
         HttpClientModule,
         MatSelectModule,
@@ -74,9 +66,7 @@
         RectsComponent,
         CollapsibleSectionTitleComponent,
         UserOptionsComponent,
->>>>>>> 89c9ad91
       ],
-      declarations: [TestHostComponent, RectsComponent],
       schemas: [CUSTOM_ELEMENTS_SCHEMA],
     }).compileComponents();
 
@@ -350,15 +340,6 @@
     expect(miniRectsScene.rects[1].topLeft.z).toEqual(5);
   });
 
-<<<<<<< HEAD
-  function checkButtons(
-    buttonValues: string[],
-    buttonColors: string[],
-    selector: string,
-  ) {
-    const displayButtonContainer = assertDefined(
-      htmlElement.querySelector(selector),
-=======
   it('handles collapse button click', () => {
     fixture.detectChanges();
     const spy = spyOn(
@@ -376,7 +357,6 @@
   function checkSelectedDisplay(selectedDisplay: string) {
     const displaySelect = assertDefined(
       htmlElement.querySelector('.displays-select'),
->>>>>>> 89c9ad91
     );
     expect(displaySelect.innerHTML).toContain(selectedDisplay);
   }
