/*
 * Copyright (C) 2024 The Android Open Source Project
 *
 * Licensed under the Apache License, Version 2.0 (the "License");
 * you may not use this file except in compliance with the License.
 * You may obtain a copy of the License at
 *
 *      http://www.apache.org/licenses/LICENSE-2.0
 *
 * Unless required by applicable law or agreed to in writing, software
 * distributed under the License is distributed on an "AS IS" BASIS,
 * WITHOUT WARRANTIES OR CONDITIONS OF ANY KIND, either express or implied.
 * See the License for the specific language governing permissions and
 * limitations under the License.
 */
<<<<<<< HEAD
import {Component, ElementRef, Inject, Input} from '@angular/core';
import {assertDefined} from 'common/assert_utils';
=======
import {
  Component,
  ElementRef,
  EventEmitter,
  Inject,
  Input,
  Output,
} from '@angular/core';
>>>>>>> b7b7cfe7
import {PersistentStore} from 'common/persistent_store';
import {Analytics} from 'logging/analytics';
import {TraceType} from 'trace/trace_type';
import {CuratedProperties} from 'viewers/common/curated_properties';
import {UiPropertyTreeNode} from 'viewers/common/ui_property_tree_node';
import {UserOptions} from 'viewers/common/user_options';
import {ViewerEvents} from 'viewers/common/viewer_events';
import {nodeStyles} from 'viewers/components/styles/node.styles';
import {searchBoxStyle} from './styles/search_box.styles';
import {viewerCardInnerStyle} from './styles/viewer_card.styles';

@Component({
  selector: 'properties-view',
  template: `
    <div class="view-header">
<<<<<<< HEAD
      <div class="title-filter">
        <h2 class="properties-title mat-title" [class.padded-title]="hasUserOptions()">{{title.toUpperCase()}}</h2>

        <mat-form-field *ngIf="showFilter" (keydown.enter)="$event.target.blur()">
          <mat-label>Filter...</mat-label>
=======
      <div class="title-section">
       <collapsible-section-title
          class="properties-title"
          [class.padded-title]="!hasUserOptions()"
          [title]="title"
          (collapseButtonClicked)="collapseButtonClicked.emit()"></collapsible-section-title>

        <mat-form-field *ngIf="showFilter" class="search-box" (keydown.enter)="$event.target.blur()">
          <mat-label>Search</mat-label>
>>>>>>> b7b7cfe7

          <input matInput [(ngModel)]="filterString" (ngModelChange)="filterTree()" name="filter" />
        </mat-form-field>
      </div>

      <user-options
        *ngIf="hasUserOptions()"
        class="view-controls"
        [userOptions]="userOptions"
        [eventType]="ViewerEvents.PropertiesUserOptionsChange"
        [traceType]="traceType"
        [logCallback]="Analytics.Navigation.logPropertiesSettingsChanged">
      </user-options>
    </div>

    <mat-divider *ngIf="hasUserOptions()"></mat-divider>

    <ng-container *ngIf="showSurfaceFlingerPropertyGroups() || showViewCaptureFormat()">
      <surface-flinger-property-groups
        *ngIf="showSurfaceFlingerPropertyGroups()"
        class="property-groups"
        [properties]="curatedProperties"></surface-flinger-property-groups>

      <view-capture-property-groups
        *ngIf="showViewCaptureFormat()"
        class="property-groups"
        [properties]="curatedProperties"></view-capture-property-groups>

      <mat-divider *ngIf="showPropertiesTree()"></mat-divider>
    </ng-container>

    <div *ngIf="showPropertiesTree()" class="properties-content">
      <h3 *ngIf="isProtoDump" class="properties-dump-title mat-title">
        PROTO DUMP
      </h3>

      <div class="tree-wrapper">
        <tree-view
          [node]="propertiesTree"
          [useStoredExpandedState]="!!store"
          [itemsClickable]="true"
          [highlightedItem]="highlightedProperty"
          (highlightedChange)="onHighlightedPropertyChange($event)"></tree-view>
      </div>
    </div>

    <span class="mat-body-1 placeholder-text" *ngIf="!showPropertiesTree() && placeholderText"> {{ placeholderText }} </span>
  `,
  styles: [
    `
      .view-header {
        display: flex;
        flex-direction: column;
      }

      .mat-title {
        padding-top: 16px;
      }

      .padded-title {
        padding-bottom: 8px;
      }

      .properties-content {
        flex: 1;
        display: flex;
        flex-direction: column;
        overflow-y: auto;
<<<<<<< HEAD
      }

      .property-groups {
        flex: 2;
        overflow-y: auto;
      }

      .tree-wrapper {
        overflow: auto;
=======
        padding: 0px 12px;
>>>>>>> b7b7cfe7
      }

      .placeholder-text {
        padding: 8px 12px;
      }
    `,
    nodeStyles,
    searchBoxStyle,
    viewerCardInnerStyle,
  ],
})
export class PropertiesComponent {
<<<<<<< HEAD
  objectKeys = Object.keys;
=======
  Analytics = Analytics;
  CollapsibleSectionType = CollapsibleSectionType;
>>>>>>> b7b7cfe7
  filterString = '';
  ViewerEvents = ViewerEvents;

  @Input() title = 'PROPERTIES';
  @Input() showFilter = true;
  @Input() userOptions: UserOptions = {};
  @Input() placeholderText = '';
  @Input() propertiesTree: UiPropertyTreeNode | undefined;
  @Input() highlightedProperty = '';
  @Input() curatedProperties: CuratedProperties | undefined;
  @Input() displayPropertyGroups = false;
  @Input() isProtoDump = false;
  @Input() traceType: TraceType | undefined;
  @Input() store: PersistentStore | undefined;

  constructor(@Inject(ElementRef) private elementRef: ElementRef) {}

  filterTree() {
    const event = new CustomEvent(ViewerEvents.PropertiesFilterChange, {
      bubbles: true,
      detail: {filterString: this.filterString},
    });
    this.elementRef.nativeElement.dispatchEvent(event);
  }

  onHighlightedPropertyChange(newNode: UiPropertyTreeNode) {
    const event = new CustomEvent(ViewerEvents.HighlightedPropertyChange, {
      bubbles: true,
      detail: {id: newNode.id},
    });
    this.elementRef.nativeElement.dispatchEvent(event);
  }

  hasUserOptions() {
    return Object.keys(this.userOptions).length > 0;
  }

  showViewCaptureFormat(): boolean {
    return (
      this.traceType === TraceType.VIEW_CAPTURE &&
      this.filterString === '' &&
      // Todo: Highlight Inline in formatted ViewCapture Properties Component.
      !this.userOptions['showDiff']?.enabled &&
      this.curatedProperties !== undefined
    );
  }

  showSurfaceFlingerPropertyGroups(): boolean {
    return (
      !!this.curatedProperties &&
      this.traceType === TraceType.SURFACE_FLINGER &&
      this.displayPropertyGroups
    );
  }

  showPropertiesTree(): boolean {
    return !!this.propertiesTree && !this.showViewCaptureFormat();
  }
}<|MERGE_RESOLUTION|>--- conflicted
+++ resolved
@@ -13,10 +13,6 @@
  * See the License for the specific language governing permissions and
  * limitations under the License.
  */
-<<<<<<< HEAD
-import {Component, ElementRef, Inject, Input} from '@angular/core';
-import {assertDefined} from 'common/assert_utils';
-=======
 import {
   Component,
   ElementRef,
@@ -25,10 +21,10 @@
   Input,
   Output,
 } from '@angular/core';
->>>>>>> b7b7cfe7
 import {PersistentStore} from 'common/persistent_store';
 import {Analytics} from 'logging/analytics';
 import {TraceType} from 'trace/trace_type';
+import {CollapsibleSectionType} from 'viewers/common/collapsible_section_type';
 import {CuratedProperties} from 'viewers/common/curated_properties';
 import {UiPropertyTreeNode} from 'viewers/common/ui_property_tree_node';
 import {UserOptions} from 'viewers/common/user_options';
@@ -41,13 +37,6 @@
   selector: 'properties-view',
   template: `
     <div class="view-header">
-<<<<<<< HEAD
-      <div class="title-filter">
-        <h2 class="properties-title mat-title" [class.padded-title]="hasUserOptions()">{{title.toUpperCase()}}</h2>
-
-        <mat-form-field *ngIf="showFilter" (keydown.enter)="$event.target.blur()">
-          <mat-label>Filter...</mat-label>
-=======
       <div class="title-section">
        <collapsible-section-title
           class="properties-title"
@@ -57,7 +46,6 @@
 
         <mat-form-field *ngIf="showFilter" class="search-box" (keydown.enter)="$event.target.blur()">
           <mat-label>Search</mat-label>
->>>>>>> b7b7cfe7
 
           <input matInput [(ngModel)]="filterString" (ngModelChange)="filterTree()" name="filter" />
         </mat-form-field>
@@ -75,14 +63,8 @@
 
     <mat-divider *ngIf="hasUserOptions()"></mat-divider>
 
-    <ng-container *ngIf="showSurfaceFlingerPropertyGroups() || showViewCaptureFormat()">
-      <surface-flinger-property-groups
-        *ngIf="showSurfaceFlingerPropertyGroups()"
-        class="property-groups"
-        [properties]="curatedProperties"></surface-flinger-property-groups>
-
+    <ng-container *ngIf="showViewCaptureFormat()">
       <view-capture-property-groups
-        *ngIf="showViewCaptureFormat()"
         class="property-groups"
         [properties]="curatedProperties"></view-capture-property-groups>
 
@@ -90,10 +72,6 @@
     </ng-container>
 
     <div *ngIf="showPropertiesTree()" class="properties-content">
-      <h3 *ngIf="isProtoDump" class="properties-dump-title mat-title">
-        PROTO DUMP
-      </h3>
-
       <div class="tree-wrapper">
         <tree-view
           [node]="propertiesTree"
@@ -113,12 +91,12 @@
         flex-direction: column;
       }
 
-      .mat-title {
-        padding-top: 16px;
+      .padded-title {
+        padding-bottom: 8px;
       }
 
-      .padded-title {
-        padding-bottom: 8px;
+      .property-groups {
+        overflow-y: auto;
       }
 
       .properties-content {
@@ -126,19 +104,7 @@
         display: flex;
         flex-direction: column;
         overflow-y: auto;
-<<<<<<< HEAD
-      }
-
-      .property-groups {
-        flex: 2;
-        overflow-y: auto;
-      }
-
-      .tree-wrapper {
-        overflow: auto;
-=======
         padding: 0px 12px;
->>>>>>> b7b7cfe7
       }
 
       .placeholder-text {
@@ -151,12 +117,8 @@
   ],
 })
 export class PropertiesComponent {
-<<<<<<< HEAD
-  objectKeys = Object.keys;
-=======
   Analytics = Analytics;
   CollapsibleSectionType = CollapsibleSectionType;
->>>>>>> b7b7cfe7
   filterString = '';
   ViewerEvents = ViewerEvents;
 
@@ -171,6 +133,8 @@
   @Input() isProtoDump = false;
   @Input() traceType: TraceType | undefined;
   @Input() store: PersistentStore | undefined;
+
+  @Output() collapseButtonClicked = new EventEmitter();
 
   constructor(@Inject(ElementRef) private elementRef: ElementRef) {}
 
@@ -204,14 +168,6 @@
     );
   }
 
-  showSurfaceFlingerPropertyGroups(): boolean {
-    return (
-      !!this.curatedProperties &&
-      this.traceType === TraceType.SURFACE_FLINGER &&
-      this.displayPropertyGroups
-    );
-  }
-
   showPropertiesTree(): boolean {
     return !!this.propertiesTree && !this.showViewCaptureFormat();
   }
