/*
 * Copyright (C) 2024 The Android Open Source Project
 *
 * Licensed under the Apache License, Version 2.0 (the "License");
 * you may not use this file except in compliance with the License.
 * You may obtain a copy of the License at
 *
 *      http://www.apache.org/licenses/LICENSE-2.0
 *
 * Unless required by applicable law or agreed to in writing, software
 * distributed under the License is distributed on an "AS IS" BASIS,
 * WITHOUT WARRANTIES OR CONDITIONS OF ANY KIND, either express or implied.
 * See the License for the specific language governing permissions and
 * limitations under the License.
 */
import {CommonModule} from '@angular/common';
import {
  ComponentFixture,
  ComponentFixtureAutoDetect,
  TestBed,
} from '@angular/core/testing';
import {FormsModule} from '@angular/forms';
import {MatButtonModule} from '@angular/material/button';
import {MatDividerModule} from '@angular/material/divider';
import {MatFormFieldModule} from '@angular/material/form-field';
import {MatIconModule} from '@angular/material/icon';
import {MatInputModule} from '@angular/material/input';
import {MatTooltipModule} from '@angular/material/tooltip';
import {BrowserAnimationsModule} from '@angular/platform-browser/animations';
import {assertDefined} from 'common/assert_utils';
import {PersistentStore} from 'common/persistent_store';
<<<<<<< HEAD
import {TreeNodeUtils} from 'test/unit/tree_node_utils';
=======
import {HierarchyTreeBuilder} from 'test/unit/hierarchy_tree_builder';
import {TraceType} from 'trace/trace_type';
import {UiHierarchyTreeNode} from 'viewers/common/ui_hierarchy_tree_node';
import {ViewerEvents} from 'viewers/common/viewer_events';
>>>>>>> 32183b6b
import {HierarchyTreeNodeDataViewComponent} from 'viewers/components/hierarchy_tree_node_data_view_component';
import {TreeComponent} from 'viewers/components/tree_component';
import {TreeNodeComponent} from 'viewers/components/tree_node_component';
import {HierarchyComponent} from './hierarchy_component';
import {UserOptionsComponent} from './user_options_component';

describe('HierarchyComponent', () => {
  let fixture: ComponentFixture<HierarchyComponent>;
  let component: HierarchyComponent;
  let htmlElement: HTMLElement;

  beforeEach(async () => {
    await TestBed.configureTestingModule({
      providers: [{provide: ComponentFixtureAutoDetect, useValue: true}],
      declarations: [
        HierarchyComponent,
        TreeComponent,
        TreeNodeComponent,
        HierarchyTreeNodeDataViewComponent,
<<<<<<< HEAD
=======
        CollapsibleSectionTitleComponent,
        UserOptionsComponent,
>>>>>>> 32183b6b
      ],
      imports: [
        CommonModule,
        MatButtonModule,
        MatDividerModule,
        MatInputModule,
        MatFormFieldModule,
        BrowserAnimationsModule,
        FormsModule,
        MatIconModule,
        MatTooltipModule,
      ],
    }).compileComponents();

    fixture = TestBed.createComponent(HierarchyComponent);
    component = fixture.componentInstance;
    htmlElement = fixture.nativeElement;

    const tree = TreeNodeUtils.makeUiHierarchyNode({
      id: 'RootNode1',
      name: 'Root node',
    });
    tree.addOrReplaceChild(
      TreeNodeUtils.makeUiHierarchyNode({id: 'Child1', name: 'Child node'}),
    );
    component.tree = tree;

    component.store = new PersistentStore();
    component.userOptions = {
      showDiff: {
        name: 'Show diff',
        enabled: false,
        isUnavailable: false,
      },
    };

    fixture.detectChanges();
  });

  it('can be created', () => {
    expect(component).toBeTruthy();
  });

  it('renders title', () => {
    const title = htmlElement.querySelector('.hierarchy-title');
    expect(title).toBeTruthy();
  });

  it('renders view controls', () => {
    const viewControls = htmlElement.querySelector('.view-controls');
    expect(viewControls).toBeTruthy();
<<<<<<< HEAD
    const box = htmlElement.querySelector('.view-controls input');
    expect(box).toBeTruthy(); //renders at least one view control option
  });

  it('disables checkboxes if option unavailable', () => {
    let box = htmlElement.querySelector('.view-controls input');
    expect(box).toBeTruthy();
    expect((box as HTMLInputElement).disabled).toBeFalse();

    component.userOptions['showDiff'].isUnavailable = true;
    fixture.detectChanges();
    box = htmlElement.querySelector('.view-controls input');
    expect((box as HTMLInputElement).disabled).toBeTrue();
  });

  it('updates tree on user option checkbox change', () => {
    const box = htmlElement.querySelector('.view-controls input');
    expect(box).toBeTruthy();

    const spy = spyOn(component, 'onUserOptionChange');
    (box as HTMLInputElement).checked = true;
    (box as HTMLInputElement).dispatchEvent(new Event('click'));
    fixture.detectChanges();
    expect(spy).toHaveBeenCalled();
=======
    const button = htmlElement.querySelector('.view-controls .user-option');
    expect(button).toBeTruthy(); //renders at least one view control option
>>>>>>> 32183b6b
  });

  it('renders initial tree elements', () => {
    const treeView = htmlElement.querySelector('tree-view');
    expect(treeView).toBeTruthy();
    expect(assertDefined(treeView).innerHTML).toContain('Root node');
    expect(assertDefined(treeView).innerHTML).toContain('Child node');
  });

  it('renders pinned nodes', () => {
    const pinnedNodesDiv = htmlElement.querySelector('.pinned-items');
    expect(pinnedNodesDiv).toBeFalsy();

    component.pinnedItems = [assertDefined(component.tree)];
    fixture.detectChanges();
    const pinnedNodeEl = htmlElement.querySelector('.pinned-items tree-node');
    expect(pinnedNodeEl).toBeTruthy();
  });

  it('handles pinned node click', () => {
    component.pinnedItems = [assertDefined(component.tree)];
    fixture.detectChanges();
    const pinnedNodeEl = htmlElement.querySelector('.pinned-items tree-node');
    expect(pinnedNodeEl).toBeTruthy();

    const highlightedChangeSpy = spyOn(component, 'onHighlightedItemChange');
    (pinnedNodeEl as HTMLButtonElement).click();
    fixture.detectChanges();
    expect(highlightedChangeSpy).toHaveBeenCalled();
  });

  it('handles change in filter', () => {
<<<<<<< HEAD
    const inputEl = htmlElement.querySelector('.title-filter input');
    expect(inputEl).toBeTruthy();
=======
    let filterString: string | undefined;
    htmlElement.addEventListener(
      ViewerEvents.HierarchyFilterChange,
      (event) => {
        filterString = (event as CustomEvent).detail.filterString;
      },
    );
    const inputEl = assertDefined(
      htmlElement.querySelector('.title-section input'),
    ) as HTMLInputElement;

    inputEl.value = 'Root';
    inputEl.dispatchEvent(new Event('input'));
    fixture.detectChanges();
    expect(filterString).toBe('Root');
  });
>>>>>>> 32183b6b

    const spy = spyOn(component, 'onFilterChange');
    (inputEl as HTMLInputElement).value = 'Root';
    (inputEl as HTMLInputElement).dispatchEvent(new Event('input'));
    fixture.detectChanges();
    expect(spy).toHaveBeenCalled();
    expect(component.filterString).toBe('Root');
  });
});<|MERGE_RESOLUTION|>--- conflicted
+++ resolved
@@ -29,17 +29,14 @@
 import {BrowserAnimationsModule} from '@angular/platform-browser/animations';
 import {assertDefined} from 'common/assert_utils';
 import {PersistentStore} from 'common/persistent_store';
-<<<<<<< HEAD
-import {TreeNodeUtils} from 'test/unit/tree_node_utils';
-=======
 import {HierarchyTreeBuilder} from 'test/unit/hierarchy_tree_builder';
 import {TraceType} from 'trace/trace_type';
 import {UiHierarchyTreeNode} from 'viewers/common/ui_hierarchy_tree_node';
 import {ViewerEvents} from 'viewers/common/viewer_events';
->>>>>>> 32183b6b
 import {HierarchyTreeNodeDataViewComponent} from 'viewers/components/hierarchy_tree_node_data_view_component';
 import {TreeComponent} from 'viewers/components/tree_component';
 import {TreeNodeComponent} from 'viewers/components/tree_node_component';
+import {CollapsibleSectionTitleComponent} from './collapsible_section_title_component';
 import {HierarchyComponent} from './hierarchy_component';
 import {UserOptionsComponent} from './user_options_component';
 
@@ -56,11 +53,8 @@
         TreeComponent,
         TreeNodeComponent,
         HierarchyTreeNodeDataViewComponent,
-<<<<<<< HEAD
-=======
         CollapsibleSectionTitleComponent,
         UserOptionsComponent,
->>>>>>> 32183b6b
       ],
       imports: [
         CommonModule,
@@ -79,14 +73,13 @@
     component = fixture.componentInstance;
     htmlElement = fixture.nativeElement;
 
-    const tree = TreeNodeUtils.makeUiHierarchyNode({
-      id: 'RootNode1',
-      name: 'Root node',
-    });
-    tree.addOrReplaceChild(
-      TreeNodeUtils.makeUiHierarchyNode({id: 'Child1', name: 'Child node'}),
-    );
-    component.tree = tree;
+    component.tree = UiHierarchyTreeNode.from(
+      new HierarchyTreeBuilder()
+        .setId('RootNode1')
+        .setName('Root node')
+        .setChildren([{id: 'Child1', name: 'Child node'}])
+        .build(),
+    );
 
     component.store = new PersistentStore();
     component.userOptions = {
@@ -96,6 +89,7 @@
         isUnavailable: false,
       },
     };
+    component.dependencies = [TraceType.SURFACE_FLINGER];
 
     fixture.detectChanges();
   });
@@ -112,35 +106,8 @@
   it('renders view controls', () => {
     const viewControls = htmlElement.querySelector('.view-controls');
     expect(viewControls).toBeTruthy();
-<<<<<<< HEAD
-    const box = htmlElement.querySelector('.view-controls input');
-    expect(box).toBeTruthy(); //renders at least one view control option
-  });
-
-  it('disables checkboxes if option unavailable', () => {
-    let box = htmlElement.querySelector('.view-controls input');
-    expect(box).toBeTruthy();
-    expect((box as HTMLInputElement).disabled).toBeFalse();
-
-    component.userOptions['showDiff'].isUnavailable = true;
-    fixture.detectChanges();
-    box = htmlElement.querySelector('.view-controls input');
-    expect((box as HTMLInputElement).disabled).toBeTrue();
-  });
-
-  it('updates tree on user option checkbox change', () => {
-    const box = htmlElement.querySelector('.view-controls input');
-    expect(box).toBeTruthy();
-
-    const spy = spyOn(component, 'onUserOptionChange');
-    (box as HTMLInputElement).checked = true;
-    (box as HTMLInputElement).dispatchEvent(new Event('click'));
-    fixture.detectChanges();
-    expect(spy).toHaveBeenCalled();
-=======
     const button = htmlElement.querySelector('.view-controls .user-option');
     expect(button).toBeTruthy(); //renders at least one view control option
->>>>>>> 32183b6b
   });
 
   it('renders initial tree elements', () => {
@@ -150,6 +117,19 @@
     expect(assertDefined(treeView).innerHTML).toContain('Child node');
   });
 
+  it('renders subtrees', () => {
+    component.subtrees = [
+      UiHierarchyTreeNode.from(
+        new HierarchyTreeBuilder().setId('subtree').setName('subtree').build(),
+      ),
+    ];
+    fixture.detectChanges();
+    const subtree = assertDefined(
+      htmlElement.querySelector('.tree-wrapper .subtrees tree-view'),
+    );
+    expect(assertDefined(subtree).innerHTML).toContain('subtree');
+  });
+
   it('renders pinned nodes', () => {
     const pinnedNodesDiv = htmlElement.querySelector('.pinned-items');
     expect(pinnedNodesDiv).toBeFalsy();
@@ -161,22 +141,49 @@
   });
 
   it('handles pinned node click', () => {
-    component.pinnedItems = [assertDefined(component.tree)];
-    fixture.detectChanges();
-    const pinnedNodeEl = htmlElement.querySelector('.pinned-items tree-node');
-    expect(pinnedNodeEl).toBeTruthy();
-
-    const highlightedChangeSpy = spyOn(component, 'onHighlightedItemChange');
+    const node = assertDefined(component.tree);
+    component.pinnedItems = [node];
+    fixture.detectChanges();
+
+    let highlightedItem: UiHierarchyTreeNode | undefined;
+    htmlElement.addEventListener(
+      ViewerEvents.HighlightedNodeChange,
+      (event) => {
+        highlightedItem = (event as CustomEvent).detail.node;
+      },
+    );
+
+    const pinnedNodeEl = assertDefined(
+      htmlElement.querySelector('.pinned-items tree-node'),
+    );
+
     (pinnedNodeEl as HTMLButtonElement).click();
     fixture.detectChanges();
-    expect(highlightedChangeSpy).toHaveBeenCalled();
+    expect(highlightedItem).toEqual(node);
+  });
+
+  it('handles pinned item change from tree', () => {
+    let pinnedItem: UiHierarchyTreeNode | undefined;
+    htmlElement.addEventListener(
+      ViewerEvents.HierarchyPinnedChange,
+      (event) => {
+        pinnedItem = (event as CustomEvent).detail.pinnedItem;
+      },
+    );
+    const child = assertDefined(component.tree?.getChildByName('Child node'));
+    component.pinnedItems = [child];
+    fixture.detectChanges();
+
+    const pinButton = assertDefined(
+      htmlElement.querySelector('.pinned-items tree-node .pin-node-btn'),
+    );
+    (pinButton as HTMLButtonElement).click();
+    fixture.detectChanges();
+
+    expect(pinnedItem).toEqual(child);
   });
 
   it('handles change in filter', () => {
-<<<<<<< HEAD
-    const inputEl = htmlElement.querySelector('.title-filter input');
-    expect(inputEl).toBeTruthy();
-=======
     let filterString: string | undefined;
     htmlElement.addEventListener(
       ViewerEvents.HierarchyFilterChange,
@@ -193,13 +200,14 @@
     fixture.detectChanges();
     expect(filterString).toBe('Root');
   });
->>>>>>> 32183b6b
-
-    const spy = spyOn(component, 'onFilterChange');
-    (inputEl as HTMLInputElement).value = 'Root';
-    (inputEl as HTMLInputElement).dispatchEvent(new Event('input'));
+
+  it('handles collapse button click', () => {
+    const spy = spyOn(component.collapseButtonClicked, 'emit');
+    const collapseButton = assertDefined(
+      htmlElement.querySelector('collapsible-section-title button'),
+    ) as HTMLButtonElement;
+    collapseButton.click();
     fixture.detectChanges();
     expect(spy).toHaveBeenCalled();
-    expect(component.filterString).toBe('Root');
   });
 });