--- conflicted
+++ resolved
@@ -14,7 +14,7 @@
  * limitations under the License.
  */
 
-import {TraceType} from 'trace/trace_type';
+import {ImeTraceType} from 'trace/trace_type';
 import {ImeAdditionalProperties} from 'viewers/common/ime_additional_properties';
 import {TableProperties} from 'viewers/common/table_properties';
 import {UserOptions} from 'viewers/common/user_options';
@@ -22,12 +22,7 @@
 import {UiHierarchyTreeNode} from './ui_hierarchy_tree_node';
 import {UiPropertyTreeNode} from './ui_property_tree_node';
 
-<<<<<<< HEAD
-export class ImeUiData {
-  dependencies: TraceType[];
-=======
 export class ImeUiData implements UiDataHierarchy {
->>>>>>> 89c9ad91
   highlightedItem = '';
   pinnedItems: UiHierarchyTreeNode[] = [];
   hierarchyUserOptions: UserOptions = {};
@@ -36,11 +31,6 @@
   propertiesTree: UiPropertyTreeNode | undefined;
   highlightedProperty = '';
 
-<<<<<<< HEAD
-  constructor(dependencies: TraceType[]) {
-    this.dependencies = dependencies;
-  }
-=======
   constructor(
     readonly traceType: ImeTraceType,
     public hierarchyTableProperties: TableProperties | undefined = undefined,
@@ -48,5 +38,4 @@
       | ImeAdditionalProperties
       | undefined = undefined,
   ) {}
->>>>>>> 89c9ad91
 }