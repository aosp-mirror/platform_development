/*
 * Copyright (C) 2022 The Android Open Source Project
 *
 * Licensed under the Apache License, Version 2.0 (the "License");
 * you may not use this file except in compliance with the License.
 * You may obtain a copy of the License at
 *
 *      http://www.apache.org/licenses/LICENSE-2.0
 *
 * Unless required by applicable law or agreed to in writing, software
 * distributed under the License is distributed on an "AS IS" BASIS,
 * WITHOUT WARRANTIES OR CONDITIONS OF ANY KIND, either express or implied.
 * See the License for the specific language governing permissions and
 * limitations under the License.
 */

import {ArrayUtils} from 'common/array_utils';
import {assertDefined} from 'common/assert_utils';
<<<<<<< HEAD
import {WinscopeEvent, WinscopeEventType} from 'messaging/winscope_event';
import {Trace, TraceEntry} from 'trace/trace';
import {Traces} from 'trace/traces';
=======
import {FunctionUtils} from 'common/function_utils';
import {
  TracePositionUpdate,
  WinscopeEvent,
  WinscopeEventType,
} from 'messaging/winscope_event';
import {
  EmitEvent,
  WinscopeEventEmitter,
} from 'messaging/winscope_event_emitter';
import {AbsoluteEntryIndex, Trace, TraceEntry} from 'trace/trace';
>>>>>>> 89c9ad91
import {TraceEntryFinder} from 'trace/trace_entry_finder';
import {TraceType} from 'trace/trace_type';
import {PropertyTreeNode} from 'trace/tree_node/property_tree_node';
import {UiData, UiDataMessage} from './ui_data';

export class Presenter implements WinscopeEventEmitter {
  private readonly trace: Trace<PropertyTreeNode>;
  private readonly notifyUiDataCallback: (data: UiData) => void;
  private emitAppEvent: EmitEvent = FunctionUtils.DO_NOTHING_ASYNC;
  private entry?: TraceEntry<PropertyTreeNode>;
  private uiData = UiData.EMPTY;
  private originalIndicesOfFilteredOutputMessages: number[] = [];

  private isInitialized = false;
  private allUiDataMessages: UiDataMessage[] = [];
  private allTags: string[] = [];
  private allSourceFiles: string[] = [];
  private allLogLevels: string[] = [];

  private tagsFilter: string[] = [];
  private filesFilter: string[] = [];
  private levelsFilter: string[] = [];
  private searchString = '';

  constructor(traces: Traces, notifyUiDataCallback: (data: UiData) => void) {
    this.trace = assertDefined(traces.getTrace(TraceType.PROTO_LOG));
    this.notifyUiDataCallback = notifyUiDataCallback;
    this.notifyUiDataCallback(this.uiData);
  }

  setEmitEvent(callback: EmitEvent) {
    this.emitAppEvent = callback;
  }

  async onAppEvent(event: WinscopeEvent) {
    await event.visit(
      WinscopeEventType.TRACE_POSITION_UPDATE,
      async (event) => {
        await this.initializeIfNeeded();
        this.entry = TraceEntryFinder.findCorrespondingEntry(
          this.trace,
          event.position,
        );
        this.computeUiDataCurrentMessageIndex();
        this.notifyUiDataCallback(this.uiData);
      },
    );
  }

  onLogLevelsFilterChanged(levels: string[]) {
    this.levelsFilter = levels;
    this.computeUiData();
    this.computeUiDataCurrentMessageIndex();
    this.notifyUiDataCallback(this.uiData);
  }

  onTagsFilterChanged(tags: string[]) {
    this.tagsFilter = tags;
    this.computeUiData();
    this.computeUiDataCurrentMessageIndex();
    this.notifyUiDataCallback(this.uiData);
  }

  onSourceFilesFilterChanged(files: string[]) {
    this.filesFilter = files;
    this.computeUiData();
    this.computeUiDataCurrentMessageIndex();
    this.notifyUiDataCallback(this.uiData);
  }

  onSearchStringFilterChanged(searchString: string) {
    this.searchString = searchString;
    this.computeUiData();
    this.computeUiDataCurrentMessageIndex();
    this.notifyUiDataCallback(this.uiData);
  }

  onMessageClicked(index: number) {
    if (this.uiData.selectedMessageIndex === index) {
      this.uiData.selectedMessageIndex = undefined;
    } else {
      this.uiData.selectedMessageIndex = index;
    }
    this.notifyUiDataCallback(this.uiData);
  }

  async onLogTimestampClicked(traceIndex: AbsoluteEntryIndex) {
    await this.emitAppEvent(
      TracePositionUpdate.fromTraceEntry(this.trace.getEntry(traceIndex), true),
    );
  }

  private async initializeIfNeeded() {
    if (this.isInitialized) {
      return;
    }
    this.allUiDataMessages = await this.makeAllUiDataMessages();

    this.allLogLevels = this.getUniqueMessageValues(
      this.allUiDataMessages,
      (message: UiDataMessage) => message.level,
    );
    this.allTags = this.getUniqueMessageValues(
      this.allUiDataMessages,
      (message: UiDataMessage) => message.tag,
    );
    this.allSourceFiles = this.getUniqueMessageValues(
      this.allUiDataMessages,
      (message: UiDataMessage) => message.at,
    );

    this.computeUiData();

    this.isInitialized = true;
  }

  private async makeAllUiDataMessages(): Promise<UiDataMessage[]> {
    const messages: PropertyTreeNode[] = [];

    for (
      let traceIndex = 0;
      traceIndex < this.trace.lengthEntries;
      ++traceIndex
    ) {
      const entry = assertDefined(this.trace.getEntry(traceIndex));
      const message = await entry.getValue();
      messages.push(message);
    }

    return messages.map((messageNode, index) => {
      return {
        traceIndex: index,
        text: assertDefined(
          messageNode.getChildByName('text'),
        ).formattedValue(),
        time: assertDefined(messageNode.getChildByName('timestamp')),
        tag: assertDefined(messageNode.getChildByName('tag')).formattedValue(),
        level: assertDefined(
          messageNode.getChildByName('level'),
        ).formattedValue(),
        at: assertDefined(messageNode.getChildByName('at')).formattedValue(),
      };
    });
  }

  private computeUiData() {
    let filteredMessages = this.allUiDataMessages;

    if (this.levelsFilter.length > 0) {
      filteredMessages = filteredMessages.filter((value) =>
        this.levelsFilter.includes(value.level),
      );
    }

    if (this.tagsFilter.length > 0) {
      filteredMessages = filteredMessages.filter((value) =>
        this.tagsFilter.includes(value.tag),
      );
    }

    if (this.filesFilter.length > 0) {
      filteredMessages = filteredMessages.filter((value) =>
        this.filesFilter.includes(value.at),
      );
    }

    filteredMessages = filteredMessages.filter((value) =>
      value.text.includes(this.searchString),
    );

    this.originalIndicesOfFilteredOutputMessages = filteredMessages.map(
      (message) => message.traceIndex,
    );

    this.uiData = new UiData(
      this.allLogLevels,
      this.allTags,
      this.allSourceFiles,
      filteredMessages,
      undefined,
      undefined,
    );
  }

  private computeUiDataCurrentMessageIndex() {
    if (!this.entry) {
      this.uiData.currentMessageIndex = undefined;
      return;
    }

    if (this.originalIndicesOfFilteredOutputMessages.length === 0) {
      this.uiData.currentMessageIndex = undefined;
      return;
    }

    this.uiData.currentMessageIndex =
      ArrayUtils.binarySearchFirstGreaterOrEqual(
        this.originalIndicesOfFilteredOutputMessages,
        this.entry.getIndex(),
      ) ?? this.originalIndicesOfFilteredOutputMessages.length - 1;
  }

  private getUniqueMessageValues(
    allMessages: UiDataMessage[],
    getValue: (message: UiDataMessage) => string,
  ): string[] {
    const uniqueValues = new Set<string>();
    allMessages.forEach((message) => {
      uniqueValues.add(getValue(message));
    });
    const result = [...uniqueValues];
    result.sort();
    return result;
  }
}<|MERGE_RESOLUTION|>--- conflicted
+++ resolved
@@ -16,11 +16,6 @@
 
 import {ArrayUtils} from 'common/array_utils';
 import {assertDefined} from 'common/assert_utils';
-<<<<<<< HEAD
-import {WinscopeEvent, WinscopeEventType} from 'messaging/winscope_event';
-import {Trace, TraceEntry} from 'trace/trace';
-import {Traces} from 'trace/traces';
-=======
 import {FunctionUtils} from 'common/function_utils';
 import {
   TracePositionUpdate,
@@ -32,9 +27,7 @@
   WinscopeEventEmitter,
 } from 'messaging/winscope_event_emitter';
 import {AbsoluteEntryIndex, Trace, TraceEntry} from 'trace/trace';
->>>>>>> 89c9ad91
 import {TraceEntryFinder} from 'trace/trace_entry_finder';
-import {TraceType} from 'trace/trace_type';
 import {PropertyTreeNode} from 'trace/tree_node/property_tree_node';
 import {UiData, UiDataMessage} from './ui_data';
 
@@ -57,8 +50,11 @@
   private levelsFilter: string[] = [];
   private searchString = '';
 
-  constructor(traces: Traces, notifyUiDataCallback: (data: UiData) => void) {
-    this.trace = assertDefined(traces.getTrace(TraceType.PROTO_LOG));
+  constructor(
+    trace: Trace<PropertyTreeNode>,
+    notifyUiDataCallback: (data: UiData) => void,
+  ) {
+    this.trace = trace;
     this.notifyUiDataCallback = notifyUiDataCallback;
     this.notifyUiDataCallback(this.uiData);
   }
