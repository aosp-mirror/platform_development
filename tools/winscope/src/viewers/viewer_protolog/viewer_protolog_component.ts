/*
 * Copyright (C) 2022 The Android Open Source Project
 *
 * Licensed under the Apache License, Version 2.0 (the "License");
 * you may not use this file except in compliance with the License.
 * You may obtain a copy of the License at
 *
 *      http://www.apache.org/licenses/LICENSE-2.0
 *
 * Unless required by applicable law or agreed to in writing, software
 * distributed under the License is distributed on an "AS IS" BASIS,
 * WITHOUT WARRANTIES OR CONDITIONS OF ANY KIND, either express or implied.
 * See the License for the specific language governing permissions and
 * limitations under the License.
 */
import {Component, Input, ViewChild} from '@angular/core';
import {PersistentStore} from 'common/persistent_store';
import {TraceType} from 'trace/trace_type';
import {LogComponent} from 'viewers/common/log_component';
import {viewerCardStyle} from 'viewers/components/styles/viewer_card.styles';
import {UiData} from './ui_data';

@Component({
  selector: 'viewer-protolog',
  template: `
    <div class="card-grid">
       <log-view
        class="log-view"
        [selectedIndex]="inputData?.selectedIndex"
        [scrollToIndex]="inputData?.scrollToIndex"
        [currentIndex]="inputData?.currentIndex"
        [entries]="inputData?.entries"
<<<<<<< HEAD
        [filters]="inputData?.filters"
        [traceType]="${TraceType.PROTO_LOG}"
        [store]="store">
=======
        [headers]="inputData?.headers"
        [traceType]="${TraceType.PROTO_LOG}">
>>>>>>> 454590b2
      </log-view>
    </div>
  `,
  styles: [viewerCardStyle],
})
export class ViewerProtologComponent {
  @Input() inputData: UiData | undefined;
  @Input() store: PersistentStore | undefined;

  @ViewChild(LogComponent)
  logComponent?: LogComponent;
}<|MERGE_RESOLUTION|>--- conflicted
+++ resolved
@@ -30,14 +30,8 @@
         [scrollToIndex]="inputData?.scrollToIndex"
         [currentIndex]="inputData?.currentIndex"
         [entries]="inputData?.entries"
-<<<<<<< HEAD
-        [filters]="inputData?.filters"
-        [traceType]="${TraceType.PROTO_LOG}"
-        [store]="store">
-=======
         [headers]="inputData?.headers"
         [traceType]="${TraceType.PROTO_LOG}">
->>>>>>> 454590b2
       </log-view>
     </div>
   `,
