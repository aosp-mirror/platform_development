/*
 * Copyright (C) 2022 The Android Open Source Project
 *
 * Licensed under the Apache License, Version 2.0 (the "License");
 * you may not use this file except in compliance with the License.
 * You may obtain a copy of the License at
 *
 *      http://www.apache.org/licenses/LICENSE-2.0
 *
 * Unless required by applicable law or agreed to in writing, software
 * distributed under the License is distributed on an "AS IS" BASIS,
 * WITHOUT WARRANTIES OR CONDITIONS OF ANY KIND, either express or implied.
 * See the License for the specific language governing permissions and
 * limitations under the License.
 */

import {FunctionUtils} from 'common/function_utils';
import {TabbedViewSwitchRequest, WinscopeEvent} from 'messaging/winscope_event';
import {EmitEvent} from 'messaging/winscope_event_emitter';
import {Traces} from 'trace/traces';
import {TraceType} from 'trace/trace_type';
<<<<<<< HEAD
=======
import {HierarchyTreeNode} from 'trace/tree_node/hierarchy_tree_node';
import {NotifyHierarchyViewCallbackType} from 'viewers/common/abstract_hierarchy_viewer_presenter';
>>>>>>> 89c9ad91
import {ViewerEvents} from 'viewers/common/viewer_events';
import {ViewCaptureUtils} from 'viewers/common/view_capture_utils';
import {View, Viewer, ViewType} from 'viewers/viewer';
import {Presenter} from './presenter';
import {UiData} from './ui_data';

class ViewerSurfaceFlinger implements Viewer {
  static readonly DEPENDENCIES: TraceType[] = [TraceType.SURFACE_FLINGER];

<<<<<<< HEAD
=======
  private readonly trace: Trace<HierarchyTreeNode>;
>>>>>>> 89c9ad91
  private readonly htmlElement: HTMLElement;
  private readonly presenter: Presenter;
  private readonly view: View;
  private emitAppEvent: EmitEvent = FunctionUtils.DO_NOTHING_ASYNC;

<<<<<<< HEAD
  constructor(traces: Traces, storage: Storage) {
    this.htmlElement = document.createElement('viewer-surface-flinger');

    this.presenter = new Presenter(traces, storage, (uiData: UiData) => {
=======
  constructor(
    trace: Trace<HierarchyTreeNode>,
    traces: Traces,
    storage: Storage,
  ) {
    this.trace = trace;
    this.htmlElement = document.createElement('viewer-surface-flinger');

    const notifyViewCallback = (uiData: UiData) => {
>>>>>>> 89c9ad91
      (this.htmlElement as any).inputData = uiData;
    };
    this.presenter = new Presenter(
      trace,
      traces,
      storage,
      notifyViewCallback as NotifyHierarchyViewCallbackType,
    );
<<<<<<< HEAD
    this.htmlElement.addEventListener(ViewerEvents.RectsDblClick, (event) => {
      if (
        (event as CustomEvent).detail.clickedRectId.includes(
          ViewCaptureUtils.NEXUS_LAUNCHER_PACKAGE_NAME,
        )
      ) {
        this.switchToNexusLauncherViewer();
      }
    });
=======
    this.presenter.addEventListeners(this.htmlElement);

    this.htmlElement.addEventListener(
      ViewerEvents.RectsDblClick,
      async (event) => {
        const rectId = (event as CustomEvent).detail.clickedRectId;
        await this.presenter.onRectDoubleClick(rectId);
      },
    );
>>>>>>> 89c9ad91

    this.view = new View(
      ViewType.TAB,
      this.getDependencies(),
      this.htmlElement,
      'Surface Flinger',
      TraceType.SURFACE_FLINGER,
    );
  }

  async onWinscopeEvent(event: WinscopeEvent) {
    await this.presenter.onAppEvent(event);
  }

  setEmitEvent(callback: EmitEvent) {
    this.emitAppEvent = callback;
  }

  // TODO: Make this generic by package name once TraceType is not explicitly defined
  async switchToNexusLauncherViewer() {
    await this.emitAppEvent(
      new TabbedViewSwitchRequest(TraceType.VIEW_CAPTURE_LAUNCHER_ACTIVITY),
    );
  }

  getViews(): View[] {
    return [this.view];
  }

  getDependencies(): TraceType[] {
    return ViewerSurfaceFlinger.DEPENDENCIES;
  }
}

export {ViewerSurfaceFlinger};<|MERGE_RESOLUTION|>--- conflicted
+++ resolved
@@ -14,40 +14,26 @@
  * limitations under the License.
  */
 
-import {FunctionUtils} from 'common/function_utils';
-import {TabbedViewSwitchRequest, WinscopeEvent} from 'messaging/winscope_event';
+import {WinscopeEvent} from 'messaging/winscope_event';
 import {EmitEvent} from 'messaging/winscope_event_emitter';
+import {Trace} from 'trace/trace';
 import {Traces} from 'trace/traces';
 import {TraceType} from 'trace/trace_type';
-<<<<<<< HEAD
-=======
 import {HierarchyTreeNode} from 'trace/tree_node/hierarchy_tree_node';
 import {NotifyHierarchyViewCallbackType} from 'viewers/common/abstract_hierarchy_viewer_presenter';
->>>>>>> 89c9ad91
 import {ViewerEvents} from 'viewers/common/viewer_events';
-import {ViewCaptureUtils} from 'viewers/common/view_capture_utils';
 import {View, Viewer, ViewType} from 'viewers/viewer';
 import {Presenter} from './presenter';
 import {UiData} from './ui_data';
 
-class ViewerSurfaceFlinger implements Viewer {
+export class ViewerSurfaceFlinger implements Viewer {
   static readonly DEPENDENCIES: TraceType[] = [TraceType.SURFACE_FLINGER];
 
-<<<<<<< HEAD
-=======
   private readonly trace: Trace<HierarchyTreeNode>;
->>>>>>> 89c9ad91
   private readonly htmlElement: HTMLElement;
   private readonly presenter: Presenter;
   private readonly view: View;
-  private emitAppEvent: EmitEvent = FunctionUtils.DO_NOTHING_ASYNC;
 
-<<<<<<< HEAD
-  constructor(traces: Traces, storage: Storage) {
-    this.htmlElement = document.createElement('viewer-surface-flinger');
-
-    this.presenter = new Presenter(traces, storage, (uiData: UiData) => {
-=======
   constructor(
     trace: Trace<HierarchyTreeNode>,
     traces: Traces,
@@ -57,7 +43,6 @@
     this.htmlElement = document.createElement('viewer-surface-flinger');
 
     const notifyViewCallback = (uiData: UiData) => {
->>>>>>> 89c9ad91
       (this.htmlElement as any).inputData = uiData;
     };
     this.presenter = new Presenter(
@@ -66,17 +51,6 @@
       storage,
       notifyViewCallback as NotifyHierarchyViewCallbackType,
     );
-<<<<<<< HEAD
-    this.htmlElement.addEventListener(ViewerEvents.RectsDblClick, (event) => {
-      if (
-        (event as CustomEvent).detail.clickedRectId.includes(
-          ViewCaptureUtils.NEXUS_LAUNCHER_PACKAGE_NAME,
-        )
-      ) {
-        this.switchToNexusLauncherViewer();
-      }
-    });
-=======
     this.presenter.addEventListeners(this.htmlElement);
 
     this.htmlElement.addEventListener(
@@ -86,39 +60,28 @@
         await this.presenter.onRectDoubleClick(rectId);
       },
     );
->>>>>>> 89c9ad91
 
     this.view = new View(
       ViewType.TAB,
-      this.getDependencies(),
+      this.getTraces(),
       this.htmlElement,
       'Surface Flinger',
-      TraceType.SURFACE_FLINGER,
     );
+  }
+
+  setEmitEvent(callback: EmitEvent) {
+    this.presenter.setEmitEvent(callback);
   }
 
   async onWinscopeEvent(event: WinscopeEvent) {
     await this.presenter.onAppEvent(event);
   }
 
-  setEmitEvent(callback: EmitEvent) {
-    this.emitAppEvent = callback;
-  }
-
-  // TODO: Make this generic by package name once TraceType is not explicitly defined
-  async switchToNexusLauncherViewer() {
-    await this.emitAppEvent(
-      new TabbedViewSwitchRequest(TraceType.VIEW_CAPTURE_LAUNCHER_ACTIVITY),
-    );
-  }
-
   getViews(): View[] {
     return [this.view];
   }
 
-  getDependencies(): TraceType[] {
-    return ViewerSurfaceFlinger.DEPENDENCIES;
+  getTraces(): Array<Trace<HierarchyTreeNode>> {
+    return [this.trace];
   }
-}
-
-export {ViewerSurfaceFlinger};+}