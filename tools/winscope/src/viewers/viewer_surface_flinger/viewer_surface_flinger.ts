/*
 * Copyright (C) 2022 The Android Open Source Project
 *
 * Licensed under the Apache License, Version 2.0 (the "License");
 * you may not use this file except in compliance with the License.
 * You may obtain a copy of the License at
 *
 *      http://www.apache.org/licenses/LICENSE-2.0
 *
 * Unless required by applicable law or agreed to in writing, software
 * distributed under the License is distributed on an "AS IS" BASIS,
 * WITHOUT WARRANTIES OR CONDITIONS OF ANY KIND, either express or implied.
 * See the License for the specific language governing permissions and
 * limitations under the License.
 */

import {FunctionUtils} from 'common/function_utils';
import {TabbedViewSwitchRequest, WinscopeEvent} from 'messaging/winscope_event';
import {EmitEvent} from 'messaging/winscope_event_emitter';
import {Traces} from 'trace/traces';
import {TraceType} from 'trace/trace_type';
import {ViewerEvents} from 'viewers/common/viewer_events';
import {ViewCaptureUtils} from 'viewers/common/view_capture_utils';
import {View, Viewer, ViewType} from 'viewers/viewer';
import {Presenter} from './presenter';
import {UiData} from './ui_data';

class ViewerSurfaceFlinger implements Viewer {
  static readonly DEPENDENCIES: TraceType[] = [TraceType.SURFACE_FLINGER];

  private readonly htmlElement: HTMLElement;
  private readonly presenter: Presenter;
  private readonly view: View;
  private emitAppEvent: EmitEvent = FunctionUtils.DO_NOTHING_ASYNC;

  constructor(traces: Traces, storage: Storage) {
    this.htmlElement = document.createElement('viewer-surface-flinger');

    this.presenter = new Presenter(traces, storage, (uiData: UiData) => {
      (this.htmlElement as any).inputData = uiData;
    });

    this.htmlElement.addEventListener(
      ViewerEvents.HierarchyPinnedChange,
      (event) =>
        this.presenter.onPinnedItemChange(
          (event as CustomEvent).detail.pinnedItem,
        ),
    );
    this.htmlElement.addEventListener(
      ViewerEvents.HighlightedIdChange,
      async (event) =>
        await this.presenter.onHighlightedIdChange(
          (event as CustomEvent).detail.id,
        ),
    );
    this.htmlElement.addEventListener(
      ViewerEvents.HighlightedPropertyChange,
      (event) =>
        this.presenter.onHighlightedPropertyChange(
          (event as CustomEvent).detail.id,
        ),
    );
    this.htmlElement.addEventListener(
      ViewerEvents.HierarchyUserOptionsChange,
      async (event) =>
        await this.presenter.onHierarchyUserOptionsChange(
          (event as CustomEvent).detail.userOptions,
        ),
    );
    this.htmlElement.addEventListener(
      ViewerEvents.HierarchyFilterChange,
      async (event) =>
        await this.presenter.onHierarchyFilterChange(
          (event as CustomEvent).detail.filterString,
        ),
    );
    this.htmlElement.addEventListener(
      ViewerEvents.PropertiesUserOptionsChange,
      async (event) =>
        await this.presenter.onPropertiesUserOptionsChange(
          (event as CustomEvent).detail.userOptions,
        ),
    );
    this.htmlElement.addEventListener(
      ViewerEvents.PropertiesFilterChange,
      async (event) =>
        await this.presenter.onPropertiesFilterChange(
          (event as CustomEvent).detail.filterString,
        ),
    );
    this.htmlElement.addEventListener(
      ViewerEvents.HighlightedNodeChange,
      async (event) =>
        await this.presenter.onHighlightedNodeChange(
          (event as CustomEvent).detail.node,
        ),
    );
<<<<<<< HEAD
    this.htmlElement.addEventListener(ViewerEvents.RectsDblClick, (event) => {
      if (
        (event as CustomEvent).detail.clickedRectId.includes(
          ViewCaptureUtils.NEXUS_LAUNCHER_PACKAGE_NAME,
        )
      ) {
        this.switchToNexusLauncherViewer();
      }
    });
=======
    this.htmlElement.addEventListener(
      ViewerEvents.RectsDblClick,
      async (event) => {
        const rectId = (event as CustomEvent).detail.clickedRectId;
        await this.presenter.onRectDoubleClick(rectId);
      },
    );
    this.htmlElement.addEventListener(
      ViewerEvents.RectShowStateChange,
      async (event) => {
        await this.presenter.onRectShowStateChange(
          (event as CustomEvent).detail.rectId,
          (event as CustomEvent).detail.state,
        );
      },
    );
    this.htmlElement.addEventListener(
      ViewerEvents.RectsUserOptionsChange,
      (event) => {
        this.presenter.onRectsUserOptionsChange(
          (event as CustomEvent).detail.userOptions,
        );
      },
    );
>>>>>>> b7b7cfe7

    this.view = new View(
      ViewType.TAB,
      this.getDependencies(),
      this.htmlElement,
      'Surface Flinger',
      TraceType.SURFACE_FLINGER,
    );
  }

  async onWinscopeEvent(event: WinscopeEvent) {
    await this.presenter.onAppEvent(event);
  }

  setEmitEvent(callback: EmitEvent) {
    this.emitAppEvent = callback;
  }

  // TODO: Make this generic by package name once TraceType is not explicitly defined
  async switchToNexusLauncherViewer() {
    await this.emitAppEvent(
      new TabbedViewSwitchRequest(TraceType.VIEW_CAPTURE_LAUNCHER_ACTIVITY),
    );
  }

  getViews(): View[] {
    return [this.view];
  }

  getDependencies(): TraceType[] {
    return ViewerSurfaceFlinger.DEPENDENCIES;
  }
}

export {ViewerSurfaceFlinger};<|MERGE_RESOLUTION|>--- conflicted
+++ resolved
@@ -14,29 +14,36 @@
  * limitations under the License.
  */
 
-import {FunctionUtils} from 'common/function_utils';
-import {TabbedViewSwitchRequest, WinscopeEvent} from 'messaging/winscope_event';
+import {WinscopeEvent} from 'messaging/winscope_event';
 import {EmitEvent} from 'messaging/winscope_event_emitter';
+import {Trace} from 'trace/trace';
 import {Traces} from 'trace/traces';
 import {TraceType} from 'trace/trace_type';
+import {HierarchyTreeNode} from 'trace/tree_node/hierarchy_tree_node';
 import {ViewerEvents} from 'viewers/common/viewer_events';
-import {ViewCaptureUtils} from 'viewers/common/view_capture_utils';
 import {View, Viewer, ViewType} from 'viewers/viewer';
 import {Presenter} from './presenter';
 import {UiData} from './ui_data';
 
-class ViewerSurfaceFlinger implements Viewer {
+export class ViewerSurfaceFlinger implements Viewer {
   static readonly DEPENDENCIES: TraceType[] = [TraceType.SURFACE_FLINGER];
 
+  private readonly trace: Trace<HierarchyTreeNode>;
+  private readonly traces: Traces;
   private readonly htmlElement: HTMLElement;
   private readonly presenter: Presenter;
   private readonly view: View;
-  private emitAppEvent: EmitEvent = FunctionUtils.DO_NOTHING_ASYNC;
 
-  constructor(traces: Traces, storage: Storage) {
+  constructor(
+    trace: Trace<HierarchyTreeNode>,
+    traces: Traces,
+    storage: Storage,
+  ) {
+    this.trace = trace;
+    this.traces = traces;
     this.htmlElement = document.createElement('viewer-surface-flinger');
 
-    this.presenter = new Presenter(traces, storage, (uiData: UiData) => {
+    this.presenter = new Presenter(trace, traces, storage, (uiData: UiData) => {
       (this.htmlElement as any).inputData = uiData;
     });
 
@@ -96,17 +103,6 @@
           (event as CustomEvent).detail.node,
         ),
     );
-<<<<<<< HEAD
-    this.htmlElement.addEventListener(ViewerEvents.RectsDblClick, (event) => {
-      if (
-        (event as CustomEvent).detail.clickedRectId.includes(
-          ViewCaptureUtils.NEXUS_LAUNCHER_PACKAGE_NAME,
-        )
-      ) {
-        this.switchToNexusLauncherViewer();
-      }
-    });
-=======
     this.htmlElement.addEventListener(
       ViewerEvents.RectsDblClick,
       async (event) => {
@@ -131,39 +127,28 @@
         );
       },
     );
->>>>>>> b7b7cfe7
 
     this.view = new View(
       ViewType.TAB,
-      this.getDependencies(),
+      this.getTraces(),
       this.htmlElement,
       'Surface Flinger',
-      TraceType.SURFACE_FLINGER,
     );
+  }
+
+  setEmitEvent(callback: EmitEvent) {
+    this.presenter.setEmitEvent(callback);
   }
 
   async onWinscopeEvent(event: WinscopeEvent) {
     await this.presenter.onAppEvent(event);
   }
 
-  setEmitEvent(callback: EmitEvent) {
-    this.emitAppEvent = callback;
-  }
-
-  // TODO: Make this generic by package name once TraceType is not explicitly defined
-  async switchToNexusLauncherViewer() {
-    await this.emitAppEvent(
-      new TabbedViewSwitchRequest(TraceType.VIEW_CAPTURE_LAUNCHER_ACTIVITY),
-    );
-  }
-
   getViews(): View[] {
     return [this.view];
   }
 
-  getDependencies(): TraceType[] {
-    return ViewerSurfaceFlinger.DEPENDENCIES;
+  getTraces(): Array<Trace<HierarchyTreeNode>> {
+    return [this.trace];
   }
-}
-
-export {ViewerSurfaceFlinger};+}