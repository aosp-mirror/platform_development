/*
 * Copyright (C) 2022 The Android Open Source Project
 *
 * Licensed under the Apache License, Version 2.0 (the "License");
 * you may not use this file except in compliance with the License.
 * You may obtain a copy of the License at
 *
 *      http://www.apache.org/licenses/LICENSE-2.0
 *
 * Unless required by applicable law or agreed to in writing, software
 * distributed under the License is distributed on an "AS IS" BASIS,
 * WITHOUT WARRANTIES OR CONDITIONS OF ANY KIND, either express or implied.
 * See the License for the specific language governing permissions and
 * limitations under the License.
 */

import {assertDefined} from 'common/assert_utils';
import {PersistentStoreProxy} from 'common/persistent_store_proxy';
import {WinscopeEvent, WinscopeEventType} from 'messaging/winscope_event';
import {LayerFlag} from 'parsers/surface_flinger/layer_flag';
import {Trace, TraceEntry} from 'trace/trace';
import {Traces} from 'trace/traces';
import {TraceEntryFinder} from 'trace/trace_entry_finder';
import {TraceType} from 'trace/trace_type';
import {EMPTY_OBJ_STRING} from 'trace/tree_node/formatters';
import {HierarchyTreeNode} from 'trace/tree_node/hierarchy_tree_node';
import {
  PropertySource,
  PropertyTreeNode,
} from 'trace/tree_node/property_tree_node';
import {TreeNode} from 'trace/tree_node/tree_node';
import {IsModifiedCallbackType} from 'viewers/common/add_diffs';
import {AddDiffsHierarchyTree} from 'viewers/common/add_diffs_hierarchy_tree';
import {AddDiffsPropertiesTree} from 'viewers/common/add_diffs_properties_tree';
import {VISIBLE_CHIP} from 'viewers/common/chip';
import {
  SfCuratedProperties,
  SfLayerSummary,
  SfSummaryProperty,
} from 'viewers/common/curated_properties';
import {DiffType} from 'viewers/common/diff_type';
import {DisplayIdentifier} from 'viewers/common/display_identifier';
import {AddChips} from 'viewers/common/operations/add_chips';
import {Filter} from 'viewers/common/operations/filter';
import {FlattenChildren} from 'viewers/common/operations/flatten_children';
import {SimplifyNames} from 'viewers/common/operations/simplify_names';
import {RectFilter} from 'viewers/common/rect_filter';
import {RectShowState} from 'viewers/common/rect_show_state';
import {UiHierarchyTreeNode} from 'viewers/common/ui_hierarchy_tree_node';
import {UiPropertyTreeNode} from 'viewers/common/ui_property_tree_node';
import {UI_RECT_FACTORY} from 'viewers/common/ui_rect_factory';
import {UiTreeFormatter} from 'viewers/common/ui_tree_formatter';
import {TreeNodeFilter, UiTreeUtils} from 'viewers/common/ui_tree_utils';
import {UserOptions} from 'viewers/common/user_options';
import {ViewCaptureUtils} from 'viewers/common/view_capture_utils';
import {UiRect} from 'viewers/components/rects/types2d';
import {UiData} from './ui_data';

type NotifyViewCallbackType = (uiData: UiData) => void;

export class Presenter {
  private readonly notifyViewCallback: NotifyViewCallbackType;
  private readonly traces: Traces;
  private readonly trace: Trace<HierarchyTreeNode>;
  private viewCapturePackageNames: string[] = [];
  private uiData: UiData;
  private hierarchyFilter: TreeNodeFilter = UiTreeUtils.makeIdFilter('');
  private propertiesFilter: TreeNodeFilter = UiTreeUtils.makePropertyFilter('');
  private highlightedItem = '';
  private highlightedProperty = '';
  private pinnedItems: UiHierarchyTreeNode[] = [];
  private pinnedIds: string[] = [];
  private selectedHierarchyTree: HierarchyTreeNode | undefined;
  private previousEntry: TraceEntry<HierarchyTreeNode> | undefined;
  private previousHierarchyTree: HierarchyTreeNode | undefined;
  private currentHierarchyTree: HierarchyTreeNode | undefined;
  private currentHierarchyTreeName: string | undefined;
  private allCurrentRects: UiRect[] = [];
  private rectFilter = new RectFilter();
  private rectsUserOptions: UserOptions = PersistentStoreProxy.new<UserOptions>(
    'SfRectsOptions',
    {
      ignoreNonHidden: {
        name: 'Ignore',
        icon: 'visibility',
        enabled: false,
      },
      showOnlyVisible: {
        name: 'Show only',
        chip: VISIBLE_CHIP,
        enabled: false,
      },
    },
    this.storage,
  );
  private hierarchyUserOptions: UserOptions =
    PersistentStoreProxy.new<UserOptions>(
      'SfHierarchyOptions',
      {
        showDiff: {
          name: 'Show diff', // TODO: PersistentStoreObject.Ignored("Show diff") or something like that to instruct to not store this info
          enabled: false,
          isUnavailable: false,
        },
        showOnlyVisible: {
          name: 'Show only',
          chip: VISIBLE_CHIP,
          enabled: false,
        },
        simplifyNames: {
          name: 'Simplify names',
          enabled: true,
        },
        flat: {
          name: 'Flat',
          enabled: false,
        },
      },
      this.storage,
    );

  private propertiesUserOptions: UserOptions =
    PersistentStoreProxy.new<UserOptions>(
      'SfPropertyOptions',
      {
        showDiff: {
          name: 'Show diff',
          enabled: false,
          isUnavailable: false,
        },
        showDefaults: {
          name: 'Show defaults',
          enabled: false,
          tooltip: `
                If checked, shows the value of all properties.
                Otherwise, hides all properties whose value is
                the default for its data type.
              `,
        },
      },
      this.storage,
    );

  constructor(
    traces: Traces,
    private readonly storage: Storage,
    notifyViewCallback: NotifyViewCallbackType,
  ) {
    this.traces = traces;
    this.trace = assertDefined(traces.getTrace(TraceType.SURFACE_FLINGER));
    this.notifyViewCallback = notifyViewCallback;
    this.uiData = new UiData([TraceType.SURFACE_FLINGER]);
    this.copyUiDataAndNotifyView();
  }

  async onAppEvent(event: WinscopeEvent) {
    await event.visit(
      WinscopeEventType.TRACE_POSITION_UPDATE,
      async (event) => {
        await this.initializeIfNeeded();

        const entry = TraceEntryFinder.findCorrespondingEntry(
          this.trace,
          event.position,
        );
        this.currentHierarchyTree = await entry?.getValue();
        if (entry) {
          this.currentHierarchyTreeName = entry.getTimestamp().format();
        }

        this.previousEntry =
          entry && entry.getIndex() > 0
            ? this.trace.getEntry(entry.getIndex() - 1)
            : undefined;
        this.previousHierarchyTree = undefined;

        if (this.hierarchyUserOptions['showDiff'].isUnavailable !== undefined) {
          this.hierarchyUserOptions['showDiff'].isUnavailable =
            this.previousEntry === undefined;
        }
        if (
          this.propertiesUserOptions['showDiff'].isUnavailable !== undefined
        ) {
          this.propertiesUserOptions['showDiff'].isUnavailable =
            this.previousEntry === undefined;
        }

        this.uiData = new UiData([TraceType.SURFACE_FLINGER]);
        this.uiData.rectsUserOptions = this.rectsUserOptions;
        this.uiData.hierarchyUserOptions = this.hierarchyUserOptions;
        this.uiData.propertiesUserOptions = this.propertiesUserOptions;

        if (this.currentHierarchyTree) {
          this.uiData.highlightedItem = this.highlightedItem;
          this.uiData.highlightedProperty = this.highlightedProperty;

          this.allCurrentRects = UI_RECT_FACTORY.makeUiRects(
            this.currentHierarchyTree,
            this.viewCapturePackageNames,
          );
          this.updateRectUiData();
          this.uiData.displays = this.getDisplays(this.uiData.rectsToDraw);

          this.pinnedItems = [];
          this.uiData.tree = await this.formatHierarchyTreeAndUpdatePinnedItems(
            this.currentHierarchyTree,
          );

          if (this.highlightedItem && this.uiData.tree) {
            const selectedItem = this.currentHierarchyTree.findDfs(
              UiTreeUtils.makeIdMatchFilter(this.highlightedItem),
            );
            if (selectedItem) {
              this.selectedHierarchyTree = selectedItem;
              const propertiesTree =
                await this.selectedHierarchyTree.getAllProperties();
              if (this.selectedHierarchyTree.isRoot()) {
                this.uiData.curatedProperties = undefined;
                this.uiData.displayPropertyGroups = false;
              } else {
                this.uiData.curatedProperties =
                  this.getCuratedProperties(propertiesTree);
                this.uiData.displayPropertyGroups = true;
              }

              this.uiData.propertiesTree = await this.formatPropertiesTree(
                propertiesTree,
                this.selectedHierarchyTree.isRoot(),
              );
            }
          }
        }
        this.copyUiDataAndNotifyView();
      },
    );
  }

  onPinnedItemChange(pinnedItem: UiHierarchyTreeNode) {
    const pinnedId = pinnedItem.id;
    if (this.pinnedItems.map((item) => item.id).includes(pinnedId)) {
      this.pinnedItems = this.pinnedItems.filter(
        (pinned) => pinned.id !== pinnedId,
      );
    } else {
      this.pinnedItems.push(pinnedItem);
    }
    this.updatePinnedIds(pinnedId);
    this.uiData.pinnedItems = this.pinnedItems;
    this.copyUiDataAndNotifyView();
  }

  async onHighlightedNodeChange(item: UiHierarchyTreeNode) {
    this.updateHighlightedItem(item.id);
    this.selectedHierarchyTree = item;
    await this.updateSelectedHierarchyTree(item);
  }

  async onHighlightedIdChange(newId: string) {
    this.updateHighlightedItem(newId);
    this.selectedHierarchyTree = this.currentHierarchyTree?.findDfs(
      UiTreeUtils.makeIdMatchFilter(newId),
    );
    await this.updateSelectedTreeUiData();
  }

  onHighlightedPropertyChange(id: string) {
    if (this.highlightedProperty === id) {
      this.highlightedProperty = '';
    } else {
      this.highlightedProperty = id;
    }
    this.uiData.highlightedProperty = this.highlightedProperty;
    this.copyUiDataAndNotifyView();
  }

  onRectsUserOptionsChange(userOptions: UserOptions) {
    this.rectsUserOptions = userOptions;
    this.uiData.rectsUserOptions = this.rectsUserOptions;
    this.updateRectUiData();
    this.copyUiDataAndNotifyView();
  }

  async onHierarchyUserOptionsChange(userOptions: UserOptions) {
    this.hierarchyUserOptions = userOptions;
    this.uiData.hierarchyUserOptions = this.hierarchyUserOptions;
    this.uiData.tree = await this.formatHierarchyTreeAndUpdatePinnedItems(
      this.currentHierarchyTree,
    );
    this.copyUiDataAndNotifyView();
  }

  async onHierarchyFilterChange(filterString: string) {
    this.hierarchyFilter = UiTreeUtils.makeIdFilter(filterString);
    this.uiData.tree = await this.formatHierarchyTreeAndUpdatePinnedItems(
      this.currentHierarchyTree,
    );
    this.copyUiDataAndNotifyView();
  }

  async onPropertiesUserOptionsChange(userOptions: UserOptions) {
    this.propertiesUserOptions = userOptions;
    this.uiData.propertiesUserOptions = this.propertiesUserOptions;
    await this.updateSelectedTreeUiData();
  }

  async onPropertiesFilterChange(filterString: string) {
    this.propertiesFilter = UiTreeUtils.makePropertyFilter(filterString);
    await this.updateSelectedTreeUiData();
  }

<<<<<<< HEAD
=======
  async onRectDoubleClick(rectId: string) {
    const rectHasViewCapture = this.viewCapturePackageNames.some(
      (packageName) => rectId.includes(packageName),
    );
    if (!rectHasViewCapture) {
      return;
    }
    const newActiveTrace = this.traces.getTrace(TraceType.VIEW_CAPTURE);
    if (!newActiveTrace) {
      return;
    }
    await this.emitWinscopeEvent(new TabbedViewSwitchRequest(newActiveTrace));
  }

  async onRectShowStateChange(id: string, newShowState: RectShowState) {
    this.rectFilter.updateRectShowState(id, newShowState);
    this.updateRectUiData();
    this.copyUiDataAndNotifyView();
  }

  private updateRectUiData() {
    this.uiData.rectsToDraw = this.filterRects(this.allCurrentRects);
    this.uiData.rectIdToShowState = this.rectFilter.getRectIdToShowState(
      this.allCurrentRects,
      this.uiData.rectsToDraw,
    );
  }

>>>>>>> 32183b6b
  private updateHighlightedItem(id: string) {
    if (this.highlightedItem === id) {
      this.highlightedItem = '';
    } else {
      this.highlightedItem = id;
    }
    this.uiData.highlightedItem = this.highlightedItem;
  }

  private async updateSelectedHierarchyTree(selectedTree: UiHierarchyTreeNode) {
    if (UiTreeUtils.shouldGetProperties(selectedTree)) {
      this.selectedHierarchyTree = selectedTree;
    } else if (selectedTree.getDiff() === DiffType.DELETED_MOVE) {
      const addedMovedNode = this.currentHierarchyTree?.findDfs(
        UiTreeUtils.makeIdMatchFilter(selectedTree.id),
      );
      this.selectedHierarchyTree = addedMovedNode;
    }
    await this.updateSelectedTreeUiData();
  }

  private async initializeIfNeeded() {
    this.viewCapturePackageNames = await ViewCaptureUtils.getPackageNames(
      this.traces,
    );
  }

  private getDisplays(rects: UiRect[]): DisplayIdentifier[] {
    const ids: DisplayIdentifier[] = [];

    rects.forEach((rect: UiRect) => {
      if (!rect.isDisplay) return;
      const displayId = rect.id.slice(10, rect.id.length);
      ids.push({displayId, groupId: rect.groupId, name: rect.label});
    });

    let offscreenDisplayCount = 0;
    rects.forEach((rect: UiRect) => {
      if (rect.isDisplay) return;

      if (!ids.find((identifier) => identifier.groupId === rect.groupId)) {
        offscreenDisplayCount++;
        const name =
          'Offscreen Display' +
          (offscreenDisplayCount > 1 ? ` ${offscreenDisplayCount}` : '');
        ids.push({displayId: -1, groupId: rect.groupId, name});
      }
    });

    return ids.sort((a, b) => {
      if (a.name < b.name) {
        return -1;
      }
      if (a.name > b.name) {
        return 1;
      }
      return 0;
    });
  }

  private async updateSelectedTreeUiData() {
    if (this.selectedHierarchyTree) {
      const propertiesTree =
        await this.selectedHierarchyTree.getAllProperties();
      if (this.selectedHierarchyTree.isRoot()) {
        this.uiData.curatedProperties = undefined;
        this.uiData.displayPropertyGroups = false;
      } else {
        this.uiData.curatedProperties =
          this.getCuratedProperties(propertiesTree);
        this.uiData.displayPropertyGroups = true;
      }

      this.uiData.propertiesTree = await this.formatPropertiesTree(
        propertiesTree,
        this.selectedHierarchyTree.isRoot(),
      );
    }
    this.copyUiDataAndNotifyView();
  }

  private getCuratedProperties(tree: PropertyTreeNode): SfCuratedProperties {
    const inputWindowInfo = tree.getChildByName('inputWindowInfo');
    const hasInputChannel =
      inputWindowInfo !== undefined &&
      inputWindowInfo.getAllChildren().length > 0;

    const cropLayerId = hasInputChannel
      ? assertDefined(
          inputWindowInfo.getChildByName('cropLayerId'),
        ).formattedValue()
      : '-1';

    const verboseFlags = tree.getChildByName('verboseFlags')?.formattedValue();
    const flags = assertDefined(tree.getChildByName('flags'));
    const curatedFlags =
      verboseFlags !== '' && verboseFlags !== undefined
        ? verboseFlags
        : flags.formattedValue();

    const bufferTransform = tree.getChildByName('bufferTransform');
    const bufferTransformTypeFlags =
      bufferTransform?.getChildByName('type')?.formattedValue() ?? 'null';

    const curated: SfCuratedProperties = {
      summary: this.getSummaryOfVisibility(tree),
      flags: curatedFlags,
      calcTransform: tree.getChildByName('transform'),
      calcCrop: assertDefined(tree.getChildByName('bounds')).formattedValue(),
      finalBounds: assertDefined(
        tree.getChildByName('screenBounds'),
      ).formattedValue(),
      reqTransform: tree.getChildByName('requestedTransform'),
      reqCrop: this.getCropPropertyValue(tree, 'bounds'),
      bufferSize: assertDefined(
        tree.getChildByName('activeBuffer'),
      ).formattedValue(),
      frameNumber: assertDefined(
        tree.getChildByName('currFrame'),
      ).formattedValue(),
      bufferTransformType: bufferTransformTypeFlags,
      destinationFrame: assertDefined(
        tree.getChildByName('destinationFrame'),
      ).formattedValue(),
      z: assertDefined(tree.getChildByName('z')).formattedValue(),
      relativeParent: assertDefined(
        tree.getChildByName('zOrderRelativeOf'),
      ).formattedValue(),
      calcColor: this.getColorPropertyValue(tree, 'color'),
      calcShadowRadius: this.getPixelPropertyValue(tree, 'shadowRadius'),
      calcCornerRadius: this.getPixelPropertyValue(tree, 'cornerRadius'),
      calcCornerRadiusCrop: this.getCropPropertyValue(tree, 'cornerRadiusCrop'),
      backgroundBlurRadius: this.getPixelPropertyValue(
        tree,
        'backgroundBlurRadius',
      ),
      reqColor: this.getColorPropertyValue(tree, 'requestedColor'),
      reqCornerRadius: this.getPixelPropertyValue(
        tree,
        'requestedCornerRadius',
      ),
      inputTransform: hasInputChannel
        ? inputWindowInfo.getChildByName('transform')
        : undefined,
      inputRegion: tree.getChildByName('inputRegion')?.formattedValue(),
      focusable: hasInputChannel
        ? assertDefined(
            inputWindowInfo.getChildByName('focusable'),
          ).formattedValue()
        : 'null',
      cropTouchRegionWithItem: cropLayerId,
      replaceTouchRegionWithCrop: hasInputChannel
        ? inputWindowInfo
            .getChildByName('replaceTouchableRegionWithCrop')
            ?.formattedValue() ?? 'false'
        : 'false',
      inputConfig:
        inputWindowInfo?.getChildByName('inputConfig')?.formattedValue() ??
        'null',
      ignoreDestinationFrame:
        (flags.getValue() & LayerFlag.IGNORE_DESTINATION_FRAME) ===
        LayerFlag.IGNORE_DESTINATION_FRAME,
      hasInputChannel,
    };
    return curated;
  }

  private getSummaryOfVisibility(tree: PropertyTreeNode): SfSummaryProperty[] {
    const summary: SfSummaryProperty[] = [];
    const visibilityReason = tree.getChildByName('visibilityReason');
    if (visibilityReason && visibilityReason.getAllChildren().length > 0) {
      const reason = this.mapNodeArrayToString(
        visibilityReason.getAllChildren(),
      );
      summary.push({key: 'Invisible due to', simpleValue: reason});
    }

    const occludedBy = tree.getChildByName('occludedBy')?.getAllChildren();
    if (occludedBy && occludedBy.length > 0) {
      summary.push({
        key: 'Occluded by',
        layerValues: occludedBy.map((layer) => this.getLayerSummary(layer)),
      });
    }

    const partiallyOccludedBy = tree
      .getChildByName('partiallyOccludedBy')
      ?.getAllChildren();
    if (partiallyOccludedBy && partiallyOccludedBy.length > 0) {
      summary.push({
        key: 'Partially occluded by',
        layerValues: partiallyOccludedBy.map((layer) =>
          this.getLayerSummary(layer),
        ),
      });
    }

    const coveredBy = tree.getChildByName('coveredBy')?.getAllChildren();
    if (coveredBy && coveredBy.length > 0) {
      summary.push({
        key: 'Covered by',
        layerValues: coveredBy.map((layer) => this.getLayerSummary(layer)),
      });
    }
    return summary;
  }

  private mapNodeArrayToString(nodes: readonly PropertyTreeNode[]): string {
    return nodes.map((reason) => reason.formattedValue()).join(', ');
  }

  private getLayerSummary(layer: PropertyTreeNode): SfLayerSummary {
    const nodeId = layer.formattedValue();
    const [layerId, name] = nodeId.split(' ');
    return {
      layerId,
      nodeId,
      name,
    };
  }

  private getPixelPropertyValue(tree: PropertyTreeNode, label: string): string {
    const propVal = assertDefined(tree.getChildByName(label)).formattedValue();
    return propVal !== 'null' ? `${propVal} px` : '0 px';
  }

  private getCropPropertyValue(tree: PropertyTreeNode, label: string): string {
    const propVal = assertDefined(tree.getChildByName(label)).formattedValue();
    return propVal !== 'null' ? propVal : EMPTY_OBJ_STRING;
  }

  private getColorPropertyValue(tree: PropertyTreeNode, label: string): string {
    const propVal = assertDefined(tree.getChildByName(label)).formattedValue();
    return propVal !== 'null' ? propVal : 'no color found';
  }

  private filterRects(rects: UiRect[]): UiRect[] {
    const isOnlyVisibleMode =
      this.rectsUserOptions['showOnlyVisible']?.enabled ?? false;
    const isIgnoreNonHiddenMode =
      this.rectsUserOptions['ignoreNonHidden']?.enabled ?? false;
    return this.rectFilter.filterRects(
      rects,
      isOnlyVisibleMode,
      isIgnoreNonHiddenMode,
    );
  }

  private async formatHierarchyTreeAndUpdatePinnedItems(
    hierarchyTree: HierarchyTreeNode | undefined,
  ): Promise<UiHierarchyTreeNode | undefined> {
    if (!hierarchyTree) return undefined;

    const uiTree = UiHierarchyTreeNode.from(hierarchyTree);

    if (this.currentHierarchyTreeName) {
      uiTree.setDisplayName(this.currentHierarchyTreeName);
    }

    const formatter = new UiTreeFormatter<UiHierarchyTreeNode>().setUiTree(
      uiTree,
    );

    if (
      this.hierarchyUserOptions['showDiff']?.enabled &&
      !this.hierarchyUserOptions['showDiff']?.isUnavailable
    ) {
      if (this.previousEntry && !this.previousHierarchyTree) {
        this.previousHierarchyTree = await this.previousEntry.getValue();
      }
      const prevEntryUiTree = this.previousHierarchyTree
        ? UiHierarchyTreeNode.from(this.previousHierarchyTree)
        : undefined;
      await new AddDiffsHierarchyTree(
        this.isHierarchyTreeModified,
      ).executeInPlace(uiTree, prevEntryUiTree);
    }

    if (this.hierarchyUserOptions['flat']?.enabled) {
      formatter.addOperation(new FlattenChildren());
    }

    const predicates = [this.hierarchyFilter];
    if (this.hierarchyUserOptions['showOnlyVisible']?.enabled) {
      predicates.push(UiTreeUtils.isVisible);
    }

    formatter
      .addOperation(new Filter(predicates, true))
      .addOperation(new AddChips());

    if (this.hierarchyUserOptions['simplifyNames']?.enabled) {
      formatter.addOperation(new SimplifyNames());
    }

    const formattedTree = formatter.format();
    this.pinnedItems.push(...this.getPinnedItems(formattedTree));
    this.uiData.pinnedItems = this.pinnedItems;
    return formattedTree;
  }

  private getPinnedItems(tree: UiHierarchyTreeNode): UiHierarchyTreeNode[] {
    const pinnedNodes = [];

    if (this.pinnedIds.includes(tree.id)) {
      pinnedNodes.push(tree);
    }

    for (const child of tree.getAllChildren()) {
      pinnedNodes.push(...this.getPinnedItems(child));
    }

    return pinnedNodes;
  }

  private async formatPropertiesTree(
    propertiesTree: PropertyTreeNode,
    isHierarchyTreeRoot: boolean,
  ): Promise<UiPropertyTreeNode> {
    const uiTree = UiPropertyTreeNode.from(propertiesTree);

    if (
      this.propertiesUserOptions['showDiff']?.enabled &&
      !this.propertiesUserOptions['showDiff']?.isUnavailable
    ) {
      if (this.previousEntry && !this.previousHierarchyTree) {
        this.previousHierarchyTree = await this.previousEntry.getValue();
      }
      const prevEntryNode = this.previousHierarchyTree?.findDfs(
        UiTreeUtils.makeIdMatchFilter(propertiesTree.id),
      );
      const prevEntryUiTree = prevEntryNode
        ? UiPropertyTreeNode.from(await prevEntryNode.getAllProperties())
        : undefined;
      await new AddDiffsPropertiesTree(
        this.isPropertyNodeModified,
      ).executeInPlace(uiTree, prevEntryUiTree);
    }

    if (isHierarchyTreeRoot && this.currentHierarchyTreeName) {
      uiTree.setDisplayName(this.currentHierarchyTreeName);
    }

    const predicatesKeepingChildren = [this.propertiesFilter];
    const predicatesDiscardingChildren = [
      UiTreeUtils.makeDenyListFilterByName(Presenter.DENYLIST_PROPERTY_NAMES),
    ];

    if (!this.propertiesUserOptions['showDefaults']?.enabled) {
      predicatesDiscardingChildren.push(UiTreeUtils.isNotDefault);
      predicatesDiscardingChildren.push(
        UiTreeUtils.makePropertyMatchFilter('IDENTITY'),
      );
    }

    if (!isHierarchyTreeRoot) {
      predicatesDiscardingChildren.push(UiTreeUtils.isNotCalculated);
    }

    return new UiTreeFormatter<UiPropertyTreeNode>()
      .setUiTree(uiTree)
      .addOperation(new Filter(predicatesDiscardingChildren, false))
      .addOperation(new Filter(predicatesKeepingChildren, true))
      .format();
  }

  private updatePinnedIds(newId: string) {
    if (this.pinnedIds.includes(newId)) {
      this.pinnedIds = this.pinnedIds.filter((pinned) => pinned !== newId);
    } else {
      this.pinnedIds.push(newId);
    }
  }

  private copyUiDataAndNotifyView() {
    // Create a shallow copy of the data, otherwise the Angular OnPush change detection strategy
    // won't detect the new input
    const copy = Object.assign({}, this.uiData);
    this.notifyViewCallback(copy);
  }

  private isHierarchyTreeModified: IsModifiedCallbackType = async (
    newTree: TreeNode | undefined,
    oldTree: TreeNode | undefined,
  ) => {
    if (!newTree && !oldTree) return false;
    if (!newTree || !oldTree) return true;
    if ((newTree as UiHierarchyTreeNode).isRoot()) return false;
    const newProperties = await (
      newTree as UiHierarchyTreeNode
    ).getAllProperties();
    const oldProperties = await (
      oldTree as UiHierarchyTreeNode
    ).getAllProperties();

    return await this.isChildPropertyModified(newProperties, oldProperties);
  };

  private async isChildPropertyModified(
    newProperties: PropertyTreeNode,
    oldProperties: PropertyTreeNode,
  ): Promise<boolean> {
    for (const newProperty of newProperties.getAllChildren()) {
      if (Presenter.DENYLIST_PROPERTY_NAMES.includes(newProperty.name)) {
        continue;
      }
      if (newProperty.source === PropertySource.CALCULATED) {
        continue;
      }

      const oldProperty = oldProperties.getChildByName(newProperty.name);
      if (!oldProperty) {
        return true;
      }

      if (newProperty.getAllChildren().length === 0) {
        if (await this.isPropertyNodeModified(newProperty, oldProperty)) {
          return true;
        }
      } else {
        const childrenModified = await this.isChildPropertyModified(
          newProperty,
          oldProperty,
        );
        if (childrenModified) return true;
      }
    }
    return false;
  }

  private isPropertyNodeModified: IsModifiedCallbackType = async (
    newTree: TreeNode | undefined,
    oldTree: TreeNode | undefined,
  ) => {
    if (!newTree && !oldTree) return false;
    if (!newTree || !oldTree) return true;

    const newValue = (newTree as UiPropertyTreeNode).formattedValue();
    const oldValue = (oldTree as UiPropertyTreeNode).formattedValue();
    return oldValue !== newValue;
  };

  static readonly DENYLIST_PROPERTY_NAMES = [
    'name',
    'children',
    'dpiX',
    'dpiY',
  ];
}<|MERGE_RESOLUTION|>--- conflicted
+++ resolved
@@ -15,9 +15,19 @@
  */
 
 import {assertDefined} from 'common/assert_utils';
+import {FunctionUtils} from 'common/function_utils';
 import {PersistentStoreProxy} from 'common/persistent_store_proxy';
-import {WinscopeEvent, WinscopeEventType} from 'messaging/winscope_event';
+import {
+  TabbedViewSwitchRequest,
+  WinscopeEvent,
+  WinscopeEventType,
+} from 'messaging/winscope_event';
+import {
+  EmitEvent,
+  WinscopeEventEmitter,
+} from 'messaging/winscope_event_emitter';
 import {LayerFlag} from 'parsers/surface_flinger/layer_flag';
+import {CustomQueryType} from 'trace/custom_query';
 import {Trace, TraceEntry} from 'trace/trace';
 import {Traces} from 'trace/traces';
 import {TraceEntryFinder} from 'trace/trace_entry_finder';
@@ -52,14 +62,14 @@
 import {UiTreeFormatter} from 'viewers/common/ui_tree_formatter';
 import {TreeNodeFilter, UiTreeUtils} from 'viewers/common/ui_tree_utils';
 import {UserOptions} from 'viewers/common/user_options';
-import {ViewCaptureUtils} from 'viewers/common/view_capture_utils';
 import {UiRect} from 'viewers/components/rects/types2d';
 import {UiData} from './ui_data';
 
 type NotifyViewCallbackType = (uiData: UiData) => void;
 
-export class Presenter {
+export class Presenter implements WinscopeEventEmitter {
   private readonly notifyViewCallback: NotifyViewCallbackType;
+  private emitWinscopeEvent: EmitEvent = FunctionUtils.DO_NOTHING_ASYNC;
   private readonly traces: Traces;
   private readonly trace: Trace<HierarchyTreeNode>;
   private viewCapturePackageNames: string[] = [];
@@ -142,15 +152,20 @@
     );
 
   constructor(
+    trace: Trace<HierarchyTreeNode>,
     traces: Traces,
     private readonly storage: Storage,
     notifyViewCallback: NotifyViewCallbackType,
   ) {
     this.traces = traces;
-    this.trace = assertDefined(traces.getTrace(TraceType.SURFACE_FLINGER));
+    this.trace = trace;
     this.notifyViewCallback = notifyViewCallback;
     this.uiData = new UiData([TraceType.SURFACE_FLINGER]);
     this.copyUiDataAndNotifyView();
+  }
+
+  setEmitEvent(callback: EmitEvent) {
+    this.emitWinscopeEvent = callback;
   }
 
   async onAppEvent(event: WinscopeEvent) {
@@ -308,8 +323,6 @@
     await this.updateSelectedTreeUiData();
   }
 
-<<<<<<< HEAD
-=======
   async onRectDoubleClick(rectId: string) {
     const rectHasViewCapture = this.viewCapturePackageNames.some(
       (packageName) => rectId.includes(packageName),
@@ -338,7 +351,6 @@
     );
   }
 
->>>>>>> 32183b6b
   private updateHighlightedItem(id: string) {
     if (this.highlightedItem === id) {
       this.highlightedItem = '';
@@ -361,9 +373,14 @@
   }
 
   private async initializeIfNeeded() {
-    this.viewCapturePackageNames = await ViewCaptureUtils.getPackageNames(
-      this.traces,
-    );
+    const tracesVc = this.traces.getTraces(TraceType.VIEW_CAPTURE);
+    const promisesPackageName = tracesVc.map(async (trace) => {
+      const packageAndWindow = await trace.customQuery(
+        CustomQueryType.VIEW_CAPTURE_METADATA,
+      );
+      return packageAndWindow.packageName;
+    });
+    this.viewCapturePackageNames = await Promise.all(promisesPackageName);
   }
 
   private getDisplays(rects: UiRect[]): DisplayIdentifier[] {
