--- conflicted
+++ resolved
@@ -16,11 +16,6 @@
 
 import {assertDefined} from 'common/assert_utils';
 import {PersistentStoreProxy} from 'common/persistent_store_proxy';
-<<<<<<< HEAD
-import {WinscopeEvent, WinscopeEventType} from 'messaging/winscope_event';
-import {LayerFlag} from 'parsers/surface_flinger/layer_flag';
-import {Trace, TraceEntry} from 'trace/trace';
-=======
 import {
   TabbedViewSwitchRequest,
   WinscopeEvent,
@@ -29,7 +24,6 @@
 import {LayerFlag} from 'parsers/surface_flinger/layer_flag';
 import {CustomQueryType} from 'trace/custom_query';
 import {Trace} from 'trace/trace';
->>>>>>> 89c9ad91
 import {Traces} from 'trace/traces';
 import {TraceType} from 'trace/trace_type';
 import {EMPTY_OBJ_STRING} from 'trace/tree_node/formatters';
@@ -52,7 +46,6 @@
 import {UiHierarchyTreeNode} from 'viewers/common/ui_hierarchy_tree_node';
 import {UI_RECT_FACTORY} from 'viewers/common/ui_rect_factory';
 import {UserOptions} from 'viewers/common/user_options';
-import {ViewCaptureUtils} from 'viewers/common/view_capture_utils';
 import {UiRect} from 'viewers/components/rects/types2d';
 import {UiData} from './ui_data';
 
@@ -64,28 +57,7 @@
     'dpiY',
   ];
 
-<<<<<<< HEAD
-export class Presenter {
-  private readonly notifyViewCallback: NotifyViewCallbackType;
-  private readonly traces: Traces;
-  private readonly trace: Trace<HierarchyTreeNode>;
-  private viewCapturePackageNames: string[] = [];
-  private uiData: UiData;
-  private hierarchyFilter: TreeNodeFilter = UiTreeUtils.makeIdFilter('');
-  private propertiesFilter: TreeNodeFilter = UiTreeUtils.makePropertyFilter('');
-  private highlightedItem = '';
-  private highlightedProperty = '';
-  private pinnedItems: UiHierarchyTreeNode[] = [];
-  private pinnedIds: string[] = [];
-  private selectedHierarchyTree: HierarchyTreeNode | undefined;
-  private previousEntry: TraceEntry<HierarchyTreeNode> | undefined;
-  private previousHierarchyTree: HierarchyTreeNode | undefined;
-  private currentHierarchyTree: HierarchyTreeNode | undefined;
-  private currentHierarchyTreeName: string | undefined;
-  private hierarchyUserOptions: UserOptions =
-=======
   protected override hierarchyPresenter = new HierarchyPresenter(
->>>>>>> 89c9ad91
     PersistentStoreProxy.new<UserOptions>(
       'SfHierarchyOptions',
       {
@@ -166,170 +138,11 @@
   private displayPropertyGroups = false;
 
   constructor(
+    trace: Trace<HierarchyTreeNode>,
     traces: Traces,
     storage: Readonly<Storage>,
     notifyViewCallback: NotifyHierarchyViewCallbackType,
   ) {
-<<<<<<< HEAD
-    this.traces = traces;
-    this.trace = assertDefined(traces.getTrace(TraceType.SURFACE_FLINGER));
-    this.notifyViewCallback = notifyViewCallback;
-    this.uiData = new UiData([TraceType.SURFACE_FLINGER]);
-    this.copyUiDataAndNotifyView();
-  }
-
-  async onAppEvent(event: WinscopeEvent) {
-    await event.visit(
-      WinscopeEventType.TRACE_POSITION_UPDATE,
-      async (event) => {
-        await this.initializeIfNeeded();
-
-        const entry = TraceEntryFinder.findCorrespondingEntry(
-          this.trace,
-          event.position,
-        );
-        this.currentHierarchyTree = await entry?.getValue();
-        if (entry) {
-          this.currentHierarchyTreeName = entry.getTimestamp().format();
-        }
-
-        this.previousEntry =
-          entry && entry.getIndex() > 0
-            ? this.trace.getEntry(entry.getIndex() - 1)
-            : undefined;
-        this.previousHierarchyTree = undefined;
-
-        if (this.hierarchyUserOptions['showDiff'].isUnavailable !== undefined) {
-          this.hierarchyUserOptions['showDiff'].isUnavailable =
-            this.previousEntry === undefined;
-        }
-        if (
-          this.propertiesUserOptions['showDiff'].isUnavailable !== undefined
-        ) {
-          this.propertiesUserOptions['showDiff'].isUnavailable =
-            this.previousEntry === undefined;
-        }
-
-        this.uiData = new UiData([TraceType.SURFACE_FLINGER]);
-        this.uiData.hierarchyUserOptions = this.hierarchyUserOptions;
-        this.uiData.propertiesUserOptions = this.propertiesUserOptions;
-
-        if (this.currentHierarchyTree) {
-          this.uiData.highlightedItem = this.highlightedItem;
-          this.uiData.highlightedProperty = this.highlightedProperty;
-          this.uiData.rects = UI_RECT_FACTORY.makeUiRects(
-            this.currentHierarchyTree,
-            this.viewCapturePackageNames,
-          );
-          this.pinnedItems = [];
-          this.uiData.tree = await this.formatHierarchyTreeAndUpdatePinnedItems(
-            this.currentHierarchyTree,
-          );
-          this.uiData.displays = this.getDisplays(this.uiData.rects);
-
-          if (this.highlightedItem && this.uiData.tree) {
-            const selectedItem = this.currentHierarchyTree.findDfs(
-              UiTreeUtils.makeIdMatchFilter(this.highlightedItem),
-            );
-            if (selectedItem) {
-              this.selectedHierarchyTree = selectedItem;
-              const propertiesTree =
-                await this.selectedHierarchyTree.getAllProperties();
-              if (this.selectedHierarchyTree.isRoot()) {
-                this.uiData.curatedProperties = undefined;
-                this.uiData.displayPropertyGroups = false;
-              } else {
-                this.uiData.curatedProperties =
-                  this.getCuratedProperties(propertiesTree);
-                this.uiData.displayPropertyGroups = true;
-              }
-
-              this.uiData.propertiesTree = await this.formatPropertiesTree(
-                propertiesTree,
-                this.selectedHierarchyTree.isRoot(),
-              );
-            }
-          }
-        }
-        this.copyUiDataAndNotifyView();
-      },
-    );
-  }
-
-  onPinnedItemChange(pinnedItem: UiHierarchyTreeNode) {
-    const pinnedId = pinnedItem.id;
-    if (this.pinnedItems.map((item) => item.id).includes(pinnedId)) {
-      this.pinnedItems = this.pinnedItems.filter(
-        (pinned) => pinned.id !== pinnedId,
-      );
-    } else {
-      this.pinnedItems.push(pinnedItem);
-    }
-    this.updatePinnedIds(pinnedId);
-    this.uiData.pinnedItems = this.pinnedItems;
-    this.copyUiDataAndNotifyView();
-  }
-
-  async onHighlightedNodeChange(item: UiHierarchyTreeNode) {
-    this.updateHighlightedItem(item.id);
-    this.selectedHierarchyTree = item;
-    await this.updateSelectedHierarchyTree(item);
-  }
-
-  async onHighlightedIdChange(newId: string) {
-    this.updateHighlightedItem(newId);
-    this.selectedHierarchyTree = this.currentHierarchyTree?.findDfs(
-      UiTreeUtils.makeIdMatchFilter(newId),
-    );
-    await this.updateSelectedTreeUiData();
-  }
-
-  onHighlightedPropertyChange(id: string) {
-    if (this.highlightedProperty === id) {
-      this.highlightedProperty = '';
-    } else {
-      this.highlightedProperty = id;
-    }
-    this.uiData.highlightedProperty = this.highlightedProperty;
-    this.copyUiDataAndNotifyView();
-  }
-
-  async onHierarchyUserOptionsChange(userOptions: UserOptions) {
-    this.hierarchyUserOptions = userOptions;
-    this.uiData.hierarchyUserOptions = this.hierarchyUserOptions;
-    this.uiData.tree = await this.formatHierarchyTreeAndUpdatePinnedItems(
-      this.currentHierarchyTree,
-    );
-    this.copyUiDataAndNotifyView();
-  }
-
-  async onHierarchyFilterChange(filterString: string) {
-    this.hierarchyFilter = UiTreeUtils.makeIdFilter(filterString);
-    this.uiData.tree = await this.formatHierarchyTreeAndUpdatePinnedItems(
-      this.currentHierarchyTree,
-    );
-    this.copyUiDataAndNotifyView();
-  }
-
-  async onPropertiesUserOptionsChange(userOptions: UserOptions) {
-    this.propertiesUserOptions = userOptions;
-    this.uiData.propertiesUserOptions = this.propertiesUserOptions;
-    await this.updateSelectedTreeUiData();
-  }
-
-  async onPropertiesFilterChange(filterString: string) {
-    this.propertiesFilter = UiTreeUtils.makePropertyFilter(filterString);
-    await this.updateSelectedTreeUiData();
-  }
-
-  private updateHighlightedItem(id: string) {
-    if (this.highlightedItem === id) {
-      this.highlightedItem = '';
-    } else {
-      this.highlightedItem = id;
-    }
-    this.uiData.highlightedItem = this.highlightedItem;
-=======
     super(trace, traces, storage, notifyViewCallback, new UiData());
   }
 
@@ -357,7 +170,6 @@
         this.refreshUIData();
       },
     );
->>>>>>> 89c9ad91
   }
 
   override async onHighlightedNodeChange(item: UiHierarchyTreeNode) {
@@ -385,9 +197,14 @@
   }
 
   private async initializeIfNeeded() {
-    this.viewCapturePackageNames = await ViewCaptureUtils.getPackageNames(
-      this.traces,
-    );
+    const tracesVc = this.traces.getTraces(TraceType.VIEW_CAPTURE);
+    const promisesPackageName = tracesVc.map(async (trace) => {
+      const packageAndWindow = await trace.customQuery(
+        CustomQueryType.VIEW_CAPTURE_METADATA,
+      );
+      return packageAndWindow.packageName;
+    });
+    this.viewCapturePackageNames = await Promise.all(promisesPackageName);
   }
 
   private getDisplays(rects: UiRect[]): DisplayIdentifier[] {
