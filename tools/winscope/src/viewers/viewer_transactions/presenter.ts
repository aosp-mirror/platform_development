/*
 * Copyright (C) 2022 The Android Open Source Project
 *
 * Licensed under the Apache License, Version 2.0 (the "License");
 * you may not use this file except in compliance with the License.
 * You may obtain a copy of the License at
 *
 *      http://www.apache.org/licenses/LICENSE-2.0
 *
 * Unless required by applicable law or agreed to in writing, software
 * distributed under the License is distributed on an "AS IS" BASIS,
 * WITHOUT WARRANTIES OR CONDITIONS OF ANY KIND, either express or implied.
 * See the License for the specific language governing permissions and
 * limitations under the License.
 */

import {assertDefined} from 'common/assert_utils';
import {PersistentStoreProxy} from 'common/persistent_store_proxy';
import {Store} from 'common/store';
import {Trace} from 'trace/trace';
import {PropertyTreeNode} from 'trace/tree_node/property_tree_node';
import {
  AbstractLogViewerPresenter,
  NotifyLogViewCallbackType,
} from 'viewers/common/abstract_log_viewer_presenter';
import {LogPresenter} from 'viewers/common/log_presenter';
import {PropertiesPresenter} from 'viewers/common/properties_presenter';
import {TextFilter} from 'viewers/common/text_filter';
import {LogField, LogFieldType, LogFilter} from 'viewers/common/ui_data_log';
import {UserOptions} from 'viewers/common/user_options';
import {SetRootDisplayNames} from './operations/set_root_display_name';
import {TransactionsEntry, TransactionsEntryType, UiData} from './ui_data';

export class Presenter extends AbstractLogViewerPresenter<UiData> {
  private static readonly FIELD_TYPES = [
    LogFieldType.TRANSACTION_ID,
    LogFieldType.VSYNC_ID,
    LogFieldType.PID,
    LogFieldType.UID,
    LogFieldType.TRANSACTION_TYPE,
    LogFieldType.LAYER_OR_DISPLAY_ID,
    LogFieldType.FLAGS,
  ];
  private static readonly VALUE_NA = 'N/A';
  private isInitialized = false;

  protected override keepCalculated = true;
  protected override logPresenter = new LogPresenter<TransactionsEntry>();
  protected override propertiesPresenter = new PropertiesPresenter(
    PersistentStoreProxy.new<UserOptions>(
      'TransactionsPropertyOptions',
      {
        showDefaults: {
          name: 'Show defaults',
          enabled: false,
          tooltip: `
                If checked, shows the value of all properties.
                Otherwise, hides all properties whose value is
                the default for its data type.
              `,
        },
      },
      this.storage,
    ),
<<<<<<< HEAD
=======
    PersistentStoreProxy.new<TextFilter>(
      'TransactionsPropertiesFilter',
      new TextFilter('', []),
      this.storage,
    ),
>>>>>>> 454590b2
    [],
    [new SetRootDisplayNames()],
  );

  constructor(
    trace: Trace<PropertyTreeNode>,
    readonly storage: Store,
    notifyViewCallback: NotifyLogViewCallbackType<UiData>,
  ) {
    super(trace, notifyViewCallback, UiData.createEmpty());
  }

  protected override async initializeIfNeeded() {
    if (this.isInitialized) {
      return;
    }

    const allEntries = await this.makeUiDataEntries();
    const filters: LogFilter[] = [];

    for (const type of Presenter.FIELD_TYPES) {
      if (type === LogFieldType.FLAGS) {
        filters.push(
          new LogFilter(
            type,
            this.getUniqueUiDataEntryValues(
              allEntries,
              (entry: TransactionsEntry) =>
                assertDefined(
                  entry.fields.find((f) => f.type === type)?.value as string,
                )
                  .split('|')
                  .map((flag) => flag.trim()),
            ),
          ),
        );
      } else {
        filters.push(
          new LogFilter(
            type,
            this.getUniqueUiDataEntryValues(
              allEntries,
              (entry: TransactionsEntry) =>
                assertDefined(
                  entry.fields.find((f) => f.type === type),
                ).value.toString(),
            ),
          ),
        );
      }
    }

    this.logPresenter.setAllEntries(allEntries);
    this.logPresenter.setHeaders(filters);
    this.refreshUiData();
    this.isInitialized = true;
  }

  protected override updateDefaultAllowlist(
    tree: PropertyTreeNode | undefined,
  ): void {
    if (!tree) {
      return;
    }
    const allowlist: string[] = [];
    tree
      .getChildByName('what')
      ?.formattedValue()
      .split(' | ')
      .forEach((flag) => {
        const properties = layerChangeFlagToPropertiesMap.get(flag);
        if (properties !== undefined) {
          allowlist.push(...properties);
        } else if (flag.startsWith('e')) {
          const candidateProperty = flag.split('Changed')[0].slice(1);
          allowlist.push(
            candidateProperty[0].toLowerCase() + candidateProperty.slice(1),
          );
        }
      });
    this.propertiesPresenter.updateDefaultAllowList(allowlist);
  }

  private async makeUiDataEntries(): Promise<TransactionsEntry[]> {
    const entries: TransactionsEntry[] = [];

    const entryProtos = await Promise.all(
      this.trace.mapEntry(async (entry) => {
        return await entry.getValue();
      }),
    );

    for (
      let traceIndex = 0;
      traceIndex < this.trace.lengthEntries;
      ++traceIndex
    ) {
      const entry = this.trace.getEntry(traceIndex);
      const entryNode = entryProtos[traceIndex];
      const vsyncId = Number(
        assertDefined(entryNode.getChildByName('vsyncId')).getValue(),
      );

      for (const transactionState of assertDefined(
        entryNode.getChildByName('transactions'),
      ).getAllChildren()) {
        const transactionId = assertDefined(
          transactionState.getChildByName('transactionId'),
        ).formattedValue();
        const pid = assertDefined(
          transactionState.getChildByName('pid'),
        ).formattedValue();
        const uid = assertDefined(
          transactionState.getChildByName('uid'),
        ).formattedValue();
        const layerChanges = assertDefined(
          transactionState.getChildByName('layerChanges'),
        ).getAllChildren();

        for (const layerState of layerChanges) {
          const fields: LogField[] = [
            {type: LogFieldType.TRANSACTION_ID, value: transactionId},
            {type: LogFieldType.VSYNC_ID, value: vsyncId},
            {type: LogFieldType.PID, value: pid},
            {type: LogFieldType.UID, value: uid},
            {
              type: LogFieldType.TRANSACTION_TYPE,
              value: TransactionsEntryType.LAYER_CHANGED,
            },
            {
              type: LogFieldType.LAYER_OR_DISPLAY_ID,
              value: assertDefined(
                layerState.getChildByName('layerId'),
              ).formattedValue(),
            },
            {
              type: LogFieldType.FLAGS,
              value: assertDefined(
                layerState.getChildByName('what'),
              ).formattedValue(),
            },
          ];
          entries.push(new TransactionsEntry(entry, fields, layerState));
        }

        const displayChanges = assertDefined(
          transactionState.getChildByName('displayChanges'),
        ).getAllChildren();
        for (const displayState of displayChanges) {
          const fields: LogField[] = [
            {type: LogFieldType.TRANSACTION_ID, value: transactionId},
            {type: LogFieldType.VSYNC_ID, value: vsyncId},
            {type: LogFieldType.PID, value: pid},
            {type: LogFieldType.UID, value: uid},
            {
              type: LogFieldType.TRANSACTION_TYPE,
              value: TransactionsEntryType.DISPLAY_CHANGED,
            },
            {
              type: LogFieldType.LAYER_OR_DISPLAY_ID,
              value: assertDefined(
                displayState.getChildByName('id'),
              ).formattedValue(),
            },
            {
              type: LogFieldType.FLAGS,
              value: assertDefined(
                displayState.getChildByName('what'),
              ).formattedValue(),
            },
          ];
          entries.push(new TransactionsEntry(entry, fields, displayState));
        }

        if (layerChanges.length === 0 && displayChanges.length === 0) {
          const fields: LogField[] = [
            {type: LogFieldType.TRANSACTION_ID, value: transactionId},
            {type: LogFieldType.VSYNC_ID, value: vsyncId},
            {type: LogFieldType.PID, value: pid},
            {type: LogFieldType.UID, value: uid},
            {
              type: LogFieldType.TRANSACTION_TYPE,
              value: TransactionsEntryType.NO_OP,
            },
            {type: LogFieldType.LAYER_OR_DISPLAY_ID, value: ''},
            {type: LogFieldType.FLAGS, value: ''},
          ];
          entries.push(new TransactionsEntry(entry, fields, undefined));
        }
      }

      for (const layerCreationArgs of assertDefined(
        entryNode.getChildByName('addedLayers'),
      ).getAllChildren()) {
        const fields: LogField[] = [
          {type: LogFieldType.TRANSACTION_ID, value: ''},
          {type: LogFieldType.VSYNC_ID, value: vsyncId},
          {type: LogFieldType.PID, value: Presenter.VALUE_NA},
          {type: LogFieldType.UID, value: Presenter.VALUE_NA},
          {
            type: LogFieldType.TRANSACTION_TYPE,
            value: TransactionsEntryType.LAYER_ADDED,
          },
          {
            type: LogFieldType.LAYER_OR_DISPLAY_ID,
            value: assertDefined(
              layerCreationArgs.getChildByName('layerId'),
            ).formattedValue(),
          },
          {type: LogFieldType.FLAGS, value: ''},
        ];
        entries.push(new TransactionsEntry(entry, fields, layerCreationArgs));
      }

      for (const destroyedLayerId of assertDefined(
        entryNode.getChildByName('destroyedLayers'),
      ).getAllChildren()) {
        const fields: LogField[] = [
          {type: LogFieldType.TRANSACTION_ID, value: ''},
          {type: LogFieldType.VSYNC_ID, value: vsyncId},
          {type: LogFieldType.PID, value: Presenter.VALUE_NA},
          {type: LogFieldType.UID, value: Presenter.VALUE_NA},
          {
            type: LogFieldType.TRANSACTION_TYPE,
            value: TransactionsEntryType.LAYER_DESTROYED,
          },
          {
            type: LogFieldType.LAYER_OR_DISPLAY_ID,
            value: destroyedLayerId.formattedValue(),
          },
          {type: LogFieldType.FLAGS, value: ''},
        ];
        entries.push(new TransactionsEntry(entry, fields, destroyedLayerId));
      }

      for (const displayState of assertDefined(
        entryNode.getChildByName('addedDisplays'),
      ).getAllChildren()) {
        const fields: LogField[] = [
          {type: LogFieldType.TRANSACTION_ID, value: ''},
          {type: LogFieldType.VSYNC_ID, value: vsyncId},
          {type: LogFieldType.PID, value: Presenter.VALUE_NA},
          {type: LogFieldType.UID, value: Presenter.VALUE_NA},
          {
            type: LogFieldType.TRANSACTION_TYPE,
            value: TransactionsEntryType.DISPLAY_ADDED,
          },
          {
            type: LogFieldType.LAYER_OR_DISPLAY_ID,
            value: assertDefined(
              displayState.getChildByName('id'),
            ).formattedValue(),
          },
          {
            type: LogFieldType.FLAGS,
            value: assertDefined(
              displayState.getChildByName('what'),
            ).formattedValue(),
          },
        ];
        entries.push(new TransactionsEntry(entry, fields, displayState));
      }

      for (const removedDisplayId of assertDefined(
        entryNode.getChildByName('removedDisplays'),
      ).getAllChildren()) {
        const fields: LogField[] = [
          {type: LogFieldType.TRANSACTION_ID, value: ''},
          {type: LogFieldType.VSYNC_ID, value: vsyncId},
          {type: LogFieldType.PID, value: Presenter.VALUE_NA},
          {type: LogFieldType.UID, value: Presenter.VALUE_NA},
          {
            type: LogFieldType.TRANSACTION_TYPE,
            value: TransactionsEntryType.DISPLAY_REMOVED,
          },
          {
            type: LogFieldType.LAYER_OR_DISPLAY_ID,
            value: removedDisplayId.formattedValue(),
          },
          {type: LogFieldType.FLAGS, value: ''},
        ];
        entries.push(new TransactionsEntry(entry, fields, removedDisplayId));
      }

      for (const destroyedLayerHandleId of assertDefined(
        entryNode.getChildByName('destroyedLayerHandles'),
      ).getAllChildren()) {
        const fields: LogField[] = [
          {type: LogFieldType.TRANSACTION_ID, value: ''},
          {type: LogFieldType.VSYNC_ID, value: vsyncId},
          {type: LogFieldType.PID, value: Presenter.VALUE_NA},
          {type: LogFieldType.UID, value: Presenter.VALUE_NA},
          {
            type: LogFieldType.TRANSACTION_TYPE,
            value: TransactionsEntryType.LAYER_HANDLE_DESTROYED,
          },
          {
            type: LogFieldType.LAYER_OR_DISPLAY_ID,
            value: destroyedLayerHandleId.formattedValue(),
          },
          {type: LogFieldType.FLAGS, value: ''},
        ];
        entries.push(
          new TransactionsEntry(entry, fields, destroyedLayerHandleId),
        );
      }
    }

    return entries;
  }

  private getUniqueUiDataEntryValues<T>(
    entries: TransactionsEntry[],
    getValue: (entry: TransactionsEntry) => T | T[],
  ): T[] {
    const uniqueValues = new Set<T>();
    entries.forEach((entry: TransactionsEntry) => {
      const value = getValue(entry);
      if (Array.isArray(value)) {
        value.forEach((val) => uniqueValues.add(val));
      } else {
        uniqueValues.add(value);
      }
    });

    const result = [...uniqueValues];

    result.sort((a, b) => {
      const aIsNumber = !isNaN(Number(a));
      const bIsNumber = !isNaN(Number(b));

      if (aIsNumber && bIsNumber) {
        return Number(a) - Number(b);
      } else if (aIsNumber) {
        return 1; // place number after strings in the result
      } else if (bIsNumber) {
        return -1; // place number after strings in the result
      }

      // a and b are both strings
      if (a < b) {
        return -1;
      } else if (a > b) {
        return 1;
      } else {
        return 0;
      }
    });

    return result;
  }
}

const layerChangeFlagToPropertiesMap = new Map([
  ['eReparent', ['parentId']],
  ['eRelativeLayerChanged', ['relativeParentId']],
  ['eLayerChanged', ['layerId']],
  ['ePositionChanged', ['x', 'y', 'z']],
]);<|MERGE_RESOLUTION|>--- conflicted
+++ resolved
@@ -62,14 +62,11 @@
       },
       this.storage,
     ),
-<<<<<<< HEAD
-=======
     PersistentStoreProxy.new<TextFilter>(
       'TransactionsPropertiesFilter',
       new TextFilter('', []),
       this.storage,
     ),
->>>>>>> 454590b2
     [],
     [new SetRootDisplayNames()],
   );
