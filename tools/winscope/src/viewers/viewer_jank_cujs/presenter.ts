/*
 * Copyright (C) 2024 The Android Open Source Project
 *
 * Licensed under the Apache License, Version 2.0 (the "License");
 * you may not use this file except in compliance with the License.
 * You may obtain a copy of the License at
 *
 *      http://www.apache.org/licenses/LICENSE-2.0
 *
 * Unless required by applicable law or agreed to in writing, software
 * distributed under the License is distributed on an "AS IS" BASIS,
 * WITHOUT WARRANTIES OR CONDITIONS OF ANY KIND, either express or implied.
 * See the License for the specific language governing permissions and
 * limitations under the License.
 */

import {assertDefined} from 'common/assert_utils';
import {PersistentStoreProxy} from 'common/persistent_store_proxy';
import {Store} from 'common/store';
import {TimeDuration} from 'common/time_duration';
import {Trace} from 'trace/trace';
import {PropertyTreeNode} from 'trace/tree_node/property_tree_node';
import {
  AbstractLogViewerPresenter,
  NotifyLogViewCallbackType,
} from 'viewers/common/abstract_log_viewer_presenter';
import {LogPresenter} from 'viewers/common/log_presenter';
import {PropertiesPresenter} from 'viewers/common/properties_presenter';
import {TextFilter} from 'viewers/common/text_filter';
import {LogField, LogFieldType} from 'viewers/common/ui_data_log';
import {CujEntry, CujStatus, UiData} from './ui_data';

export class Presenter extends AbstractLogViewerPresenter<UiData> {
  static readonly FIELD_NAMES = [
    LogFieldType.CUJ_TYPE,
    LogFieldType.START_TIME,
    LogFieldType.END_TIME,
    LogFieldType.DURATION,
    LogFieldType.STATUS,
  ];
  private static readonly VALUE_NA = 'N/A';

  private isInitialized = false;
  private transitionTrace: Trace<PropertyTreeNode>;

  protected override logPresenter = new LogPresenter<CujEntry>();
<<<<<<< HEAD
  protected override propertiesPresenter = new PropertiesPresenter({}, [], []);
=======
  protected override propertiesPresenter = new PropertiesPresenter(
    {},
    PersistentStoreProxy.new<TextFilter>(
      'CujsPropertiesFilter',
      new TextFilter('', []),
      this.storage,
    ),
    [],
    [],
  );
>>>>>>> 454590b2

  constructor(
    trace: Trace<PropertyTreeNode>,
    private readonly storage: Store,
    notifyViewCallback: NotifyLogViewCallbackType<UiData>,
  ) {
    super(trace, notifyViewCallback, UiData.createEmpty());
    this.transitionTrace = trace;
  }

  protected async initializeIfNeeded() {
    if (this.isInitialized) {
      return;
    }

    const allEntries = await this.makeUiDataEntries();

    this.logPresenter.setAllEntries(allEntries);
    this.logPresenter.setHeaders(Presenter.FIELD_NAMES);
    this.refreshUiData();
    this.isInitialized = true;
  }

  private async makeUiDataEntries(): Promise<CujEntry[]> {
    const cujs: CujEntry[] = [];
    for (
      let traceIndex = 0;
      traceIndex < this.transitionTrace.lengthEntries;
      ++traceIndex
    ) {
      const entry = assertDefined(this.trace.getEntry(traceIndex));
      const cujNode = await entry.getValue();

      let status: CujStatus | undefined;
      let statusIcon: string | undefined;
      let statusIconColor: string | undefined;
      if (assertDefined(cujNode.getChildByName('canceled')).getValue()) {
        status = CujStatus.CANCELLED;
        statusIcon = 'close';
        statusIconColor = 'red';
      } else {
        status = CujStatus.EXECUTED;
        statusIcon = 'check';
        statusIconColor = 'green';
      }

      const startTs = cujNode.getChildByName('startTimestamp')?.getValue();
      const endTs = cujNode.getChildByName('endTimestamp')?.getValue();

      let timeDiff: TimeDuration | undefined = undefined;
      if (startTs && endTs) {
        const timeDiffNs = endTs.minus(startTs.getValueNs()).getValueNs();
        timeDiff = new TimeDuration(timeDiffNs);
      }

      const cujType = assertDefined(
        cujNode.getChildByName('cujType'),
      ).formattedValue();

      const fields: LogField[] = [
        {
          type: LogFieldType.CUJ_TYPE,
          value: cujType,
        },
        {
          type: LogFieldType.START_TIME,
          value: startTs ?? Presenter.VALUE_NA,
        },
        {
          type: LogFieldType.END_TIME,
          value: endTs ?? Presenter.VALUE_NA,
        },
        {
          type: LogFieldType.DURATION,
          value: timeDiff?.format() ?? Presenter.VALUE_NA,
        },
        {
          type: LogFieldType.STATUS,
          value: status ?? Presenter.VALUE_NA,
          icon: statusIcon,
          iconColor: statusIconColor,
        },
      ];
      cujs.push(new CujEntry(entry, fields, cujNode));
    }

    return cujs;
  }
}<|MERGE_RESOLUTION|>--- conflicted
+++ resolved
@@ -44,9 +44,6 @@
   private transitionTrace: Trace<PropertyTreeNode>;
 
   protected override logPresenter = new LogPresenter<CujEntry>();
-<<<<<<< HEAD
-  protected override propertiesPresenter = new PropertiesPresenter({}, [], []);
-=======
   protected override propertiesPresenter = new PropertiesPresenter(
     {},
     PersistentStoreProxy.new<TextFilter>(
@@ -57,7 +54,6 @@
     [],
     [],
   );
->>>>>>> 454590b2
 
   constructor(
     trace: Trace<PropertyTreeNode>,
