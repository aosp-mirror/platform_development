--- conflicted
+++ resolved
@@ -8,10 +8,6 @@
 
 HOST=`uname`
 if [ "${HOST:0:6}" == "CYGWIN" ]; then
-<<<<<<< HEAD
-    CMD="cp -rvf"
-    DIR="rsync -avW --delete-after"
-=======
     # We can't use symlinks under Cygwin
 
     function cpfile { # $1=dest $2=source
@@ -37,45 +33,11 @@
     function cpdir() { # $1=dest $2=source
         ln -svf `back $1`/$2 $1
     }
->>>>>>> e943f2fd
 fi
 
 # CD to the top android directory
 D=`dirname "$0"`
 cd "$D/../../../../"
-<<<<<<< HEAD
-
-# computes relative ".." paths from $1 to here (in /android)
-function back() {
-  echo $1 | sed 's@[^/]*@..@g'
-}
-
-BASE="development/tools/eclipse/plugins/com.android.ide.eclipse.ddms"
-
-DEST=$BASE/libs
-mkdir -p $DEST
-BACK=`back $DEST`
-for i in prebuilt/common/jfreechart/*.jar; do
-  $CMD $BACK/$i $DEST/
-done
-
-DEST=$BASE/src/com/android
-BACK=`back $DEST`
-for i in development/tools/ddms/libs/ddmlib/src/com/android/ddmlib \
-         development/tools/ddms/libs/ddmuilib/src/com/android/ddmuilib ; do
-  $DIR $BACK/$i $DEST/
-done
-
-DEST=$BASE/icons
-BACK=`back $DEST`
-
-for i in debug-attach.png debug-wait.png debug-error.png device.png emulator.png \
-         heap.png thread.png empty.png warning.png d.png e.png i.png \
-         v.png w.png add.png delete.png edit.png save.png push.png pull.png \
-         clear.png up.png down.png gc.png halt.png load.png importBug.png \
-         play.png pause.png forward.png backward.png ; do
-  $CMD $BACK/development/tools/ddms/libs/ddmuilib/src/resources/images/$i $DEST/
-=======
 
 
 BASE="development/tools/eclipse/plugins/com.android.ide.eclipse.ddms"
@@ -113,5 +75,4 @@
     v.png \
     w.png warning.png ; do
   cpfile $DEST development/tools/ddms/libs/ddmuilib/src/resources/images/$i
->>>>>>> e943f2fd
 done
