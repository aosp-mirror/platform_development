/*
* Copyright (C) 2011 The Android Open Source Project
*
* Licensed under the Apache License, Version 2.0 (the "License")
* you may not use this file except in compliance with the License.
* You may obtain a copy of the License at
*
* http://www.apache.org/licenses/LICENSE-2.0
*
* Unless required by applicable law or agreed to in writing, software
* distributed under the License is distributed on an "AS IS" BASIS,
* WITHOUT WARRANTIES OR CONDITIONS OF ANY KIND, either express or implied.
* See the License for the specific language governing permissions and
* limitations under the License.
*/

#ifdef _WIN32
#undef  GL_APICALL
#define GL_API __declspec(dllexport)
#define GL_APICALL __declspec(dllexport)
#endif

#define GL_GLEXT_PROTOTYPES
#include <stdio.h>
#include <GLES2/gl2.h>
#include <GLES2/gl2ext.h>
#include <GLcommon/TranslatorIfaces.h>
#include <GLcommon/gldefs.h>
#include "GLESv2Context.h"
#include "GLESv2Validate.h"
#include "ShaderParser.h"
#include "ProgramData.h"
#include <GLcommon/TextureUtils.h>
#include <GLcommon/FramebufferData.h>
#include <assert.h>

extern "C" {

//decleration
static void initContext(GLEScontext* ctx,ShareGroupPtr grp);
static void deleteGLESContext(GLEScontext* ctx);
static void setShareGroup(GLEScontext* ctx,ShareGroupPtr grp);
static GLEScontext* createGLESContext();
static __translatorMustCastToProperFunctionPointerType getProcAddress(const char* procName);

}

/************************************** GLES EXTENSIONS *********************************************************/
//extentions descriptor
typedef std::map<std::string, __translatorMustCastToProperFunctionPointerType> ProcTableMap;
ProcTableMap *s_glesExtensions = NULL;
/****************************************************************************************************************/

static EGLiface*  s_eglIface = NULL;
static GLESiface  s_glesIface = {
    createGLESContext:createGLESContext,
    initContext      :initContext,
    deleteGLESContext:deleteGLESContext,
    flush            :(FUNCPTR)glFlush,
    finish           :(FUNCPTR)glFinish,
    setShareGroup    :setShareGroup,
    getProcAddress   :getProcAddress
};

#include <GLcommon/GLESmacros.h>

extern "C" {

static void initContext(GLEScontext* ctx,ShareGroupPtr grp) {
    if (!ctx->isInitialized()) {
        ctx->setShareGroup(grp);
        ctx->init();
        glBindTexture(GL_TEXTURE_2D,0);
        glBindTexture(GL_TEXTURE_CUBE_MAP,0);
    }
}
static GLEScontext* createGLESContext() {
    return new GLESv2Context();
}

static void deleteGLESContext(GLEScontext* ctx) {
    delete ctx;
}

static void setShareGroup(GLEScontext* ctx,ShareGroupPtr grp) {
    if(ctx) {
        ctx->setShareGroup(grp);
    }
}

static __translatorMustCastToProperFunctionPointerType getProcAddress(const char* procName) {
    GET_CTX_RET(NULL)
    ctx->getGlobalLock();
    static bool proc_table_initialized = false;
    if (!proc_table_initialized) {
        proc_table_initialized = true;
        if (!s_glesExtensions)
            s_glesExtensions = new ProcTableMap();
        else
            s_glesExtensions->clear();
        (*s_glesExtensions)["glEGLImageTargetTexture2DOES"] = (__translatorMustCastToProperFunctionPointerType)glEGLImageTargetTexture2DOES;
        (*s_glesExtensions)["glEGLImageTargetRenderbufferStorageOES"]=(__translatorMustCastToProperFunctionPointerType)glEGLImageTargetRenderbufferStorageOES;
    }
    __translatorMustCastToProperFunctionPointerType ret=NULL;
    ProcTableMap::iterator val = s_glesExtensions->find(procName);
    if (val!=s_glesExtensions->end())
        ret = val->second;
    ctx->releaseGlobalLock();

    return ret;
}

GL_APICALL GLESiface* __translator_getIfaces(EGLiface* eglIface){
    s_eglIface = eglIface;
    return & s_glesIface;
}

}

static ObjectLocalName TextureLocalName(GLenum target,unsigned int tex) {
    GET_CTX_RET(0);
    return (tex!=0? tex : ctx->getDefaultTextureName(target));
}

static TextureData* getTextureData(ObjectLocalName tex) {
    GET_CTX_RET(NULL);
    TextureData *texData = NULL;
    ObjectDataPtr objData = ctx->shareGroup()->getObjectData(TEXTURE,tex);
    if(!objData.Ptr()){
        texData = new TextureData();
        ctx->shareGroup()->setObjectData(TEXTURE, tex, ObjectDataPtr(texData));
    } else {
        texData = (TextureData*)objData.Ptr();
    }
    return texData;
}

static TextureData* getTextureTargetData(GLenum target){
    GET_CTX_RET(NULL);
    unsigned int tex = ctx->getBindedTexture(target);
    return getTextureData(TextureLocalName(target,tex));
}

GL_APICALL void  GL_APIENTRY glActiveTexture(GLenum texture){
    GET_CTX_V2();
    SET_ERROR_IF (!GLESv2Validate::textureEnum(texture,ctx->getMaxTexUnits()),GL_INVALID_ENUM);
    ctx->setActiveTexture(texture);
    ctx->dispatcher().glActiveTexture(texture);
}

GL_APICALL void  GL_APIENTRY glAttachShader(GLuint program, GLuint shader){
    GET_CTX();
    if(ctx->shareGroup().Ptr()) {
        const GLuint globalProgramName = ctx->shareGroup()->getGlobalName(SHADER,program);
        SET_ERROR_IF(globalProgramName==0, GL_INVALID_VALUE);
        const GLuint globalShaderName  = ctx->shareGroup()->getGlobalName(SHADER,shader);
        SET_ERROR_IF(globalShaderName==0, GL_INVALID_VALUE);

        ObjectDataPtr programData = ctx->shareGroup()->getObjectData(SHADER,program);
        ObjectDataPtr shaderData = ctx->shareGroup()->getObjectData(SHADER,shader);
        SET_ERROR_IF(!shaderData.Ptr() || !programData.Ptr() ,GL_INVALID_OPERATION);
        SET_ERROR_IF(!(shaderData.Ptr()->getDataType() ==SHADER_DATA) || 
                     !(programData.Ptr()->getDataType()==PROGRAM_DATA) ,GL_INVALID_OPERATION);

        GLenum shaderType = ((ShaderParser*)shaderData.Ptr())->getType();
        ProgramData* pData = (ProgramData*)programData.Ptr();
        SET_ERROR_IF((pData->getAttachedShader(shaderType)!=0), GL_INVALID_OPERATION);
        pData->attachShader(shader,shaderType);
        ctx->dispatcher().glAttachShader(globalProgramName,globalShaderName);
    }
}

GL_APICALL void  GL_APIENTRY glBindAttribLocation(GLuint program, GLuint index, const GLchar* name){
    GET_CTX();
    SET_ERROR_IF(!GLESv2Validate::attribName(name),GL_INVALID_OPERATION);
    SET_ERROR_IF(!GLESv2Validate::attribIndex(index),GL_INVALID_VALUE);
    if(ctx->shareGroup().Ptr()) {
        const GLuint globalProgramName = ctx->shareGroup()->getGlobalName(SHADER,program);
        SET_ERROR_IF(globalProgramName==0, GL_INVALID_VALUE);
        ObjectDataPtr objData = ctx->shareGroup()->getObjectData(SHADER,program);
        SET_ERROR_IF(objData.Ptr()->getDataType()!=PROGRAM_DATA,GL_INVALID_OPERATION);

        ctx->dispatcher().glBindAttribLocation(globalProgramName,index,name);
    }
}

GL_APICALL void  GL_APIENTRY glBindBuffer(GLenum target, GLuint buffer){
    GET_CTX();
    SET_ERROR_IF(!GLESv2Validate::bufferTarget(target),GL_INVALID_ENUM);
    //if buffer wasn't generated before,generate one
    if(buffer && ctx->shareGroup().Ptr() && !ctx->shareGroup()->isObject(VERTEXBUFFER,buffer)){
        ctx->shareGroup()->genName(VERTEXBUFFER,buffer);
        ctx->shareGroup()->setObjectData(VERTEXBUFFER,buffer,ObjectDataPtr(new GLESbuffer()));
    }
    ctx->bindBuffer(target,buffer);
    if (buffer) {
        GLESbuffer* vbo = (GLESbuffer*)ctx->shareGroup()->getObjectData(VERTEXBUFFER,buffer).Ptr();
        vbo->setBinded();
    }
}

GL_APICALL void  GL_APIENTRY glBindFramebuffer(GLenum target, GLuint framebuffer){
    GET_CTX();
    SET_ERROR_IF(!GLESv2Validate::framebufferTarget(target),GL_INVALID_ENUM);

    GLuint globalFrameBufferName = framebuffer;
    if(framebuffer && ctx->shareGroup().Ptr()){
        globalFrameBufferName = ctx->shareGroup()->getGlobalName(FRAMEBUFFER,framebuffer);
        //if framebuffer wasn't generated before,generate one
        if(!globalFrameBufferName){
            ctx->shareGroup()->genName(FRAMEBUFFER,framebuffer);
            ctx->shareGroup()->setObjectData(FRAMEBUFFER, framebuffer,
                                             ObjectDataPtr(new FramebufferData(framebuffer)));
            globalFrameBufferName = ctx->shareGroup()->getGlobalName(FRAMEBUFFER,framebuffer);
        }
    }
    ctx->dispatcher().glBindFramebufferEXT(target,globalFrameBufferName);

    // update framebuffer binding state
    ctx->setFramebufferBinding(framebuffer);
}

GL_APICALL void  GL_APIENTRY glBindRenderbuffer(GLenum target, GLuint renderbuffer){
    GET_CTX();
    SET_ERROR_IF(!GLESv2Validate::renderbufferTarget(target),GL_INVALID_ENUM);

    GLuint globalRenderBufferName = renderbuffer;
    if(renderbuffer && ctx->shareGroup().Ptr()){
        globalRenderBufferName = ctx->shareGroup()->getGlobalName(RENDERBUFFER,renderbuffer);
        //if renderbuffer wasn't generated before,generate one
        if(!globalRenderBufferName){
            ctx->shareGroup()->genName(RENDERBUFFER,renderbuffer);
            ctx->shareGroup()->setObjectData(RENDERBUFFER,
                                         renderbuffer,
                                         ObjectDataPtr(new RenderbufferData()));
            globalRenderBufferName = ctx->shareGroup()->getGlobalName(RENDERBUFFER,renderbuffer);
        }
    }
    ctx->dispatcher().glBindRenderbufferEXT(target,globalRenderBufferName);

    // update renderbuffer binding state
    ctx->setRenderbufferBinding(renderbuffer);
}

GL_APICALL void  GL_APIENTRY glBindTexture(GLenum target, GLuint texture){
    GET_CTX();
    SET_ERROR_IF(!GLESv2Validate::textureTarget(target),GL_INVALID_ENUM)

    //for handling default texture (0)
    ObjectLocalName localTexName = TextureLocalName(target,texture);
    
    GLuint globalTextureName = localTexName;
    if(ctx->shareGroup().Ptr()){
        globalTextureName = ctx->shareGroup()->getGlobalName(TEXTURE,localTexName);
        //if texture wasn't generated before,generate one
        if(!globalTextureName){
            ctx->shareGroup()->genName(TEXTURE,localTexName);
            globalTextureName = ctx->shareGroup()->getGlobalName(TEXTURE,localTexName);
        }

        TextureData* texData = getTextureData(localTexName);
        if (texData->target==0)
            texData->target = target;
        //if texture was already bound to another target
        SET_ERROR_IF(ctx->GLTextureTargetToLocal(texData->target) != ctx->GLTextureTargetToLocal(target), GL_INVALID_OPERATION);
        texData->wasBound = true;
    }

    ctx->setBindedTexture(target,texture);
    ctx->dispatcher().glBindTexture(target,globalTextureName);
}

GL_APICALL void  GL_APIENTRY glBlendColor(GLclampf red, GLclampf green, GLclampf blue, GLclampf alpha){
    GET_CTX();
    ctx->dispatcher().glBlendColor(red,green,blue,alpha);
}

GL_APICALL void  GL_APIENTRY glBlendEquation( GLenum mode ){
    GET_CTX();
    SET_ERROR_IF(!GLESv2Validate::blendEquationMode(mode),GL_INVALID_ENUM)
    ctx->dispatcher().glBlendEquation(mode);
}

GL_APICALL void  GL_APIENTRY glBlendEquationSeparate(GLenum modeRGB, GLenum modeAlpha){
    GET_CTX();
    SET_ERROR_IF(!(GLESv2Validate::blendEquationMode(modeRGB) && GLESv2Validate::blendEquationMode(modeAlpha)),GL_INVALID_ENUM);
    ctx->dispatcher().glBlendEquationSeparate(modeRGB,modeAlpha);
}

GL_APICALL void  GL_APIENTRY glBlendFunc(GLenum sfactor, GLenum dfactor){
    GET_CTX();
    SET_ERROR_IF(!GLESv2Validate::blendSrc(sfactor) || !GLESv2Validate::blendDst(dfactor),GL_INVALID_ENUM)
    ctx->dispatcher().glBlendFunc(sfactor,dfactor);
}

GL_APICALL void  GL_APIENTRY glBlendFuncSeparate(GLenum srcRGB, GLenum dstRGB, GLenum srcAlpha, GLenum dstAlpha){
    GET_CTX();
    SET_ERROR_IF(
!(GLESv2Validate::blendSrc(srcRGB) && GLESv2Validate::blendDst(dstRGB) && GLESv2Validate::blendSrc(srcAlpha) && GLESv2Validate::blendDst(dstAlpha)),GL_INVALID_ENUM);
    ctx->dispatcher().glBlendFuncSeparate(srcRGB,dstRGB,srcAlpha,dstAlpha);
}

GL_APICALL void  GL_APIENTRY glBufferData(GLenum target, GLsizeiptr size, const GLvoid* data, GLenum usage){
    GET_CTX();
    SET_ERROR_IF(!GLESv2Validate::bufferTarget(target),GL_INVALID_ENUM);
    SET_ERROR_IF(!ctx->isBindedBuffer(target),GL_INVALID_OPERATION);
    ctx->setBufferData(target,size,data,usage);
}

GL_APICALL void  GL_APIENTRY glBufferSubData(GLenum target, GLintptr offset, GLsizeiptr size, const GLvoid* data){
    GET_CTX();
    SET_ERROR_IF(!ctx->isBindedBuffer(target),GL_INVALID_OPERATION);
    SET_ERROR_IF(!GLESv2Validate::bufferTarget(target),GL_INVALID_ENUM);
    SET_ERROR_IF(!ctx->setBufferSubData(target,offset,size,data),GL_INVALID_VALUE);
}


GL_APICALL GLenum GL_APIENTRY glCheckFramebufferStatus(GLenum target){
    GET_CTX_RET(GL_FRAMEBUFFER_COMPLETE);
    RET_AND_SET_ERROR_IF(!GLESv2Validate::framebufferTarget(target),GL_INVALID_ENUM,GL_FRAMEBUFFER_COMPLETE);
    ctx->drawValidate();
    return ctx->dispatcher().glCheckFramebufferStatusEXT(target);
}

GL_APICALL void  GL_APIENTRY glClear(GLbitfield mask){
    GET_CTX();
    ctx->drawValidate();

    ctx->dispatcher().glClear(mask);
}
GL_APICALL void  GL_APIENTRY glClearColor(GLclampf red, GLclampf green, GLclampf blue, GLclampf alpha){
    GET_CTX();
    ctx->dispatcher().glClearColor(red,green,blue,alpha);
}
GL_APICALL void  GL_APIENTRY glClearDepthf(GLclampf depth){
    GET_CTX();
    ctx->dispatcher().glClearDepth(depth);
}
GL_APICALL void  GL_APIENTRY glClearStencil(GLint s){
    GET_CTX();
    ctx->dispatcher().glClearStencil(s);
}
GL_APICALL void  GL_APIENTRY glColorMask(GLboolean red, GLboolean green, GLboolean blue, GLboolean alpha){
    GET_CTX();
    ctx->dispatcher().glColorMask(red,green,blue,alpha);
}

GL_APICALL void  GL_APIENTRY glCompileShader(GLuint shader){
    GET_CTX();
    if(ctx->shareGroup().Ptr()) {
        const GLuint globalShaderName = ctx->shareGroup()->getGlobalName(SHADER,shader);
        SET_ERROR_IF(globalShaderName==0, GL_INVALID_VALUE);
        ObjectDataPtr objData = ctx->shareGroup()->getObjectData(SHADER,shader);
        SET_ERROR_IF(objData.Ptr()->getDataType()!= SHADER_DATA,GL_INVALID_OPERATION);
        ShaderParser* sp = (ShaderParser*)objData.Ptr();
        ctx->dispatcher().glCompileShader(globalShaderName);

        GLsizei infoLogLength=0;
        GLchar* infoLog;
        ctx->dispatcher().glGetShaderiv(globalShaderName,GL_INFO_LOG_LENGTH,&infoLogLength);
        infoLog = new GLchar[infoLogLength+1];
        ctx->dispatcher().glGetShaderInfoLog(globalShaderName,infoLogLength,NULL,infoLog);
        sp->setInfoLog(infoLog);
    }
}

GL_APICALL void  GL_APIENTRY glCompressedTexImage2D(GLenum target, GLint level, GLenum internalformat, GLsizei width, GLsizei height, GLint border, GLsizei imageSize, const GLvoid* data)
{
    GET_CTX();
    SET_ERROR_IF(!GLESv2Validate::textureTargetEx(target),GL_INVALID_ENUM);

    doCompressedTexImage2D(ctx, target, level, internalformat,
                                width, height, border,
                                imageSize, data, (void*)glTexImage2D);
}

GL_APICALL void  GL_APIENTRY glCompressedTexSubImage2D(GLenum target, GLint level, GLint xoffset, GLint yoffset, GLsizei width, GLsizei height, GLenum format, GLsizei imageSize, const GLvoid* data){
    GET_CTX();
    SET_ERROR_IF(!GLESv2Validate::textureTargetEx(target),GL_INVALID_ENUM);
    ctx->dispatcher().glCompressedTexSubImage2D(target,level,xoffset,yoffset,width,height,format,imageSize,data);
}

GL_APICALL void  GL_APIENTRY glCopyTexImage2D(GLenum target, GLint level, GLenum internalformat, GLint x, GLint y, GLsizei width, GLsizei height, GLint border){
    GET_CTX();
    SET_ERROR_IF(!(GLESv2Validate::pixelFrmt(ctx,internalformat) && GLESv2Validate::textureTargetEx(target)),GL_INVALID_ENUM);
    SET_ERROR_IF(border != 0,GL_INVALID_VALUE);
    ctx->dispatcher().glCopyTexImage2D(target,level,internalformat,x,y,width,height,border);
}

GL_APICALL void  GL_APIENTRY glCopyTexSubImage2D(GLenum target, GLint level, GLint xoffset, GLint yoffset, GLint x, GLint y, GLsizei width, GLsizei height){
    GET_CTX();
    SET_ERROR_IF(!GLESv2Validate::textureTargetEx(target),GL_INVALID_ENUM);
    ctx->dispatcher().glCopyTexSubImage2D(target,level,xoffset,yoffset,x,y,width,height);
}

GL_APICALL GLuint GL_APIENTRY glCreateProgram(void){
    GET_CTX_RET(0);
    const GLuint globalProgramName = ctx->dispatcher().glCreateProgram();
    if(ctx->shareGroup().Ptr() && globalProgramName) {
            ProgramData* programInfo = new ProgramData();
            const GLuint localProgramName = ctx->shareGroup()->genName(SHADER, 0, true);
            ctx->shareGroup()->replaceGlobalName(SHADER,localProgramName,globalProgramName);
            ctx->shareGroup()->setObjectData(SHADER,localProgramName,ObjectDataPtr(programInfo));
            return localProgramName;
    }
    if(globalProgramName){
        ctx->dispatcher().glDeleteProgram(globalProgramName);
    }
    return 0;
}

GL_APICALL GLuint GL_APIENTRY glCreateShader(GLenum type){
    GET_CTX_V2_RET(0);
    RET_AND_SET_ERROR_IF(!GLESv2Validate::shaderType(type),GL_INVALID_ENUM,0);
    const GLuint globalShaderName = ctx->dispatcher().glCreateShader(type);
    if(ctx->shareGroup().Ptr() && globalShaderName) {
            const GLuint localShaderName = ctx->shareGroup()->genName(SHADER, 0, true);
            ShaderParser* sp = new ShaderParser(type);
            ctx->shareGroup()->replaceGlobalName(SHADER,localShaderName,globalShaderName);
            ctx->shareGroup()->setObjectData(SHADER,localShaderName,ObjectDataPtr(sp));
            return localShaderName;
    }
    if(globalShaderName){
        ctx->dispatcher().glDeleteShader(globalShaderName);
    }
    return 0;
}

GL_APICALL void  GL_APIENTRY glCullFace(GLenum mode){
    GET_CTX();
    ctx->dispatcher().glCullFace(mode);
}

GL_APICALL void  GL_APIENTRY glDeleteBuffers(GLsizei n, const GLuint* buffers){
    GET_CTX();
    SET_ERROR_IF(n<0,GL_INVALID_VALUE);
    if(ctx->shareGroup().Ptr()) {
        for(int i=0; i < n; i++){
           ctx->shareGroup()->deleteName(VERTEXBUFFER,buffers[i]);
        }
    }
}

GL_APICALL void  GL_APIENTRY glDeleteFramebuffers(GLsizei n, const GLuint* framebuffers){
    GET_CTX();
    SET_ERROR_IF(n<0,GL_INVALID_VALUE);
    if(ctx->shareGroup().Ptr()) {
        for(int i=0; i < n; i++){
           const GLuint globalFrameBufferName = ctx->shareGroup()->getGlobalName(FRAMEBUFFER,framebuffers[i]);
           ctx->shareGroup()->deleteName(FRAMEBUFFER,framebuffers[i]);
           ctx->dispatcher().glDeleteFramebuffersEXT(1,&globalFrameBufferName);
        }
    }
}

GL_APICALL void  GL_APIENTRY glDeleteRenderbuffers(GLsizei n, const GLuint* renderbuffers){
    GET_CTX();
    SET_ERROR_IF(n<0,GL_INVALID_VALUE);
    if(ctx->shareGroup().Ptr()) {
        for(int i=0; i < n; i++){
           const GLuint globalRenderBufferName = ctx->shareGroup()->getGlobalName(RENDERBUFFER,renderbuffers[i]);
           ctx->shareGroup()->deleteName(RENDERBUFFER,renderbuffers[i]);
           ctx->dispatcher().glDeleteRenderbuffersEXT(1,&globalRenderBufferName);
        }
    }
}

GL_APICALL void  GL_APIENTRY glDeleteTextures(GLsizei n, const GLuint* textures){
    GET_CTX();
    SET_ERROR_IF(n<0,GL_INVALID_VALUE);
    if(ctx->shareGroup().Ptr()) {
        for(int i=0; i < n; i++){
            if (textures[i]!=0) {
                TextureData* tData = getTextureData(textures[i]);
                // delete the underlying OpenGL texture but only if this
                // texture is not a target of EGLImage.
                if (!tData || tData->sourceEGLImage == 0) {
                    const GLuint globalTextureName = ctx->shareGroup()->getGlobalName(TEXTURE,textures[i]);
                    ctx->dispatcher().glDeleteTextures(1,&globalTextureName);
                }
                ctx->shareGroup()->deleteName(TEXTURE,textures[i]);

                if (ctx->getBindedTexture(GL_TEXTURE_2D) == textures[i])
                    ctx->setBindedTexture(GL_TEXTURE_2D,0);
                if (ctx->getBindedTexture(GL_TEXTURE_CUBE_MAP) == textures[i])
                    ctx->setBindedTexture(GL_TEXTURE_CUBE_MAP,0);
            }
        }
    }
}

GL_APICALL void  GL_APIENTRY glDeleteProgram(GLuint program){
    GET_CTX();
    if(program && ctx->shareGroup().Ptr()) {
        const GLuint globalProgramName = ctx->shareGroup()->getGlobalName(SHADER,program);
        SET_ERROR_IF(!globalProgramName, GL_INVALID_VALUE);
        ctx->shareGroup()->deleteName(SHADER,program);
        ctx->dispatcher().glDeleteProgram(globalProgramName);
    }
}

GL_APICALL void  GL_APIENTRY glDeleteShader(GLuint shader){
    GET_CTX();
    if(shader && ctx->shareGroup().Ptr()) {
        const GLuint globalShaderName = ctx->shareGroup()->getGlobalName(SHADER,shader);
        SET_ERROR_IF(!globalShaderName, GL_INVALID_VALUE);
        ctx->shareGroup()->deleteName(SHADER,shader);
        ctx->dispatcher().glDeleteShader(globalShaderName);
    }
        
}

GL_APICALL void  GL_APIENTRY glDepthFunc(GLenum func){
    GET_CTX();
    ctx->dispatcher().glDepthFunc(func);
}
GL_APICALL void  GL_APIENTRY glDepthMask(GLboolean flag){
    GET_CTX();
    ctx->dispatcher().glDepthMask(flag);
}
GL_APICALL void  GL_APIENTRY glDepthRangef(GLclampf zNear, GLclampf zFar){
    GET_CTX();
    ctx->dispatcher().glDepthRange(zNear,zFar);
}

GL_APICALL void  GL_APIENTRY glDetachShader(GLuint program, GLuint shader){
    GET_CTX();
    if(ctx->shareGroup().Ptr()) {
        const GLuint globalProgramName = ctx->shareGroup()->getGlobalName(SHADER,program);
        SET_ERROR_IF(globalProgramName==0, GL_INVALID_VALUE);
        const GLuint globalShaderName  = ctx->shareGroup()->getGlobalName(SHADER,shader);
        SET_ERROR_IF(globalShaderName==0, GL_INVALID_VALUE);

        ObjectDataPtr objData = ctx->shareGroup()->getObjectData(SHADER,program);
        SET_ERROR_IF(!objData.Ptr(),GL_INVALID_OPERATION);
        SET_ERROR_IF(!(objData.Ptr()->getDataType()==PROGRAM_DATA) ,GL_INVALID_OPERATION);

        ProgramData* programData = (ProgramData*)objData.Ptr();
        SET_ERROR_IF(!programData->isAttached(shader),GL_INVALID_OPERATION);
        programData->detachShader(shader);

        ctx->dispatcher().glDetachShader(globalProgramName,globalShaderName);
    }
}

GL_APICALL void  GL_APIENTRY glDisable(GLenum cap){
    GET_CTX();
    ctx->dispatcher().glDisable(cap);
}

GL_APICALL void  GL_APIENTRY glDisableVertexAttribArray(GLuint index){
    GET_CTX();
    SET_ERROR_IF((!GLESv2Validate::arrayIndex(ctx,index)),GL_INVALID_VALUE);
    ctx->enableArr(index,false);
    ctx->dispatcher().glDisableVertexAttribArray(index);
}

GL_APICALL void  GL_APIENTRY glDrawArrays(GLenum mode, GLint first, GLsizei count){
    GET_CTX_V2();
    SET_ERROR_IF(count < 0,GL_INVALID_VALUE)
    SET_ERROR_IF(!GLESv2Validate::drawMode(mode),GL_INVALID_ENUM);

    ctx->drawValidate();

    GLESConversionArrays tmpArrs;
    ctx->setupArraysPointers(tmpArrs,first,count,0,NULL,true);

    ctx->validateAtt0PreDraw(count);

    //Enable texture generation for GL_POINTS and gl_PointSize shader variable
    //GLES2 assumes this is enabled by default, we need to set this state for GL
    if (mode==GL_POINTS) {
        ctx->dispatcher().glEnable(GL_POINT_SPRITE);
        ctx->dispatcher().glEnable(GL_VERTEX_PROGRAM_POINT_SIZE);
    }

    ctx->dispatcher().glDrawArrays(mode,first,count);

    if (mode==GL_POINTS) {
        ctx->dispatcher().glDisable(GL_VERTEX_PROGRAM_POINT_SIZE);
        ctx->dispatcher().glDisable(GL_POINT_SPRITE);
    }

    ctx->validateAtt0PostDraw();
}

GL_APICALL void  GL_APIENTRY glDrawElements(GLenum mode, GLsizei count, GLenum type, const GLvoid* elementsIndices){
    GET_CTX_V2();
    SET_ERROR_IF(count < 0,GL_INVALID_VALUE)
    SET_ERROR_IF(!(GLESv2Validate::drawMode(mode) && GLESv2Validate::drawType(type)),GL_INVALID_ENUM);

    ctx->drawValidate();

    const GLvoid* indices = elementsIndices;
    if(ctx->isBindedBuffer(GL_ELEMENT_ARRAY_BUFFER)) { // if vbo is binded take the indices from the vbo
        const unsigned char* buf = static_cast<unsigned char *>(ctx->getBindedBuffer(GL_ELEMENT_ARRAY_BUFFER));
        indices = buf+reinterpret_cast<uintptr_t>(elementsIndices);
    }

    GLESConversionArrays tmpArrs;
    ctx->setupArraysPointers(tmpArrs,0,count,type,indices,false);

    int maxIndex = ctx->findMaxIndex(count, type, indices);
    ctx->validateAtt0PreDraw(maxIndex);
    
    //See glDrawArrays
    if (mode==GL_POINTS) {
        ctx->dispatcher().glEnable(GL_POINT_SPRITE);
        ctx->dispatcher().glEnable(GL_VERTEX_PROGRAM_POINT_SIZE);
    }

    ctx->dispatcher().glDrawElements(mode,count,type,indices);

    if (mode==GL_POINTS) {
        ctx->dispatcher().glDisable(GL_VERTEX_PROGRAM_POINT_SIZE);
        ctx->dispatcher().glDisable(GL_POINT_SPRITE);
    }

    ctx->validateAtt0PostDraw();
}

GL_APICALL void  GL_APIENTRY glEnable(GLenum cap){
    GET_CTX();
    ctx->dispatcher().glEnable(cap);
}

GL_APICALL void  GL_APIENTRY glEnableVertexAttribArray(GLuint index){
    GET_CTX();
    SET_ERROR_IF(!(GLESv2Validate::arrayIndex(ctx,index)),GL_INVALID_VALUE);
    ctx->enableArr(index,true);
    ctx->dispatcher().glEnableVertexAttribArray(index);
}

GL_APICALL void  GL_APIENTRY glFinish(void){
    GET_CTX();
    ctx->dispatcher().glFinish();
}
GL_APICALL void  GL_APIENTRY glFlush(void){
    GET_CTX();
    ctx->dispatcher().glFlush();
}


GL_APICALL void  GL_APIENTRY glFramebufferRenderbuffer(GLenum target, GLenum attachment, GLenum renderbuffertarget, GLuint renderbuffer){
    GET_CTX();
    SET_ERROR_IF(!(GLESv2Validate::framebufferTarget(target)              &&
                   GLESv2Validate::renderbufferTarget(renderbuffertarget) &&
                   GLESv2Validate::framebufferAttachment(attachment)),GL_INVALID_ENUM);
    SET_ERROR_IF(!ctx->shareGroup().Ptr(), GL_INVALID_OPERATION);

    GLuint globalRenderbufferName = 0;
    ObjectDataPtr obj;

    // generate the renderbuffer object if not yet exist
    if(renderbuffer) {
        if (!ctx->shareGroup()->isObject(RENDERBUFFER,renderbuffer)) {
            ctx->shareGroup()->genName(RENDERBUFFER,renderbuffer);
            obj = ObjectDataPtr(new RenderbufferData());
            ctx->shareGroup()->setObjectData(RENDERBUFFER,
                                         renderbuffer, obj);
        }
        else {
            obj = ctx->shareGroup()->getObjectData(RENDERBUFFER, renderbuffer);
        }

        globalRenderbufferName = ctx->shareGroup()->getGlobalName(RENDERBUFFER,renderbuffer);
    }

    // Update the the current framebuffer object attachment state
    GLuint fbName = ctx->getFramebufferBinding();
    ObjectDataPtr fbObj = ctx->shareGroup()->getObjectData(FRAMEBUFFER,fbName);
    if (fbObj.Ptr() != NULL) {
        FramebufferData *fbData = (FramebufferData *)fbObj.Ptr();
        fbData->setAttachment(attachment, renderbuffertarget, renderbuffer, obj);
    }

    if (renderbuffer && obj.Ptr() != NULL) {
        RenderbufferData *rbData = (RenderbufferData *)obj.Ptr();
        if (rbData->sourceEGLImage != 0) {
            //
            // This renderbuffer object is an eglImage target
            // attach the eglimage's texture instead the renderbuffer.
            //
            ctx->dispatcher().glFramebufferTexture2DEXT(target,
                                                    attachment,
                                                    GL_TEXTURE_2D,
                                                    rbData->eglImageGlobalTexName,0);
            return;
        }
    }

    ctx->dispatcher().glFramebufferRenderbufferEXT(target,attachment,renderbuffertarget,globalRenderbufferName);
}

GL_APICALL void  GL_APIENTRY glFramebufferTexture2D(GLenum target, GLenum attachment, GLenum textarget, GLuint texture, GLint level){
    GET_CTX();
    SET_ERROR_IF(!(GLESv2Validate::framebufferTarget(target) &&
                   GLESv2Validate::textureTargetEx(textarget)  &&
                   GLESv2Validate::framebufferAttachment(attachment)),GL_INVALID_ENUM);
    SET_ERROR_IF(level != 0, GL_INVALID_VALUE);
    SET_ERROR_IF(!ctx->shareGroup().Ptr(), GL_INVALID_OPERATION);

    GLuint globalTextureName = 0;

    if(texture) {
        if (!ctx->shareGroup()->isObject(TEXTURE,texture)) {
            ctx->shareGroup()->genName(TEXTURE,texture);
        }
        ObjectLocalName texname = TextureLocalName(textarget,texture);
        globalTextureName = ctx->shareGroup()->getGlobalName(TEXTURE,texname);
    }

    ctx->dispatcher().glFramebufferTexture2DEXT(target,attachment,textarget,globalTextureName,level);

    // Update the the current framebuffer object attachment state
    GLuint fbName = ctx->getFramebufferBinding();
    ObjectDataPtr fbObj = ctx->shareGroup()->getObjectData(FRAMEBUFFER,fbName);
    if (fbObj.Ptr() != NULL) {
        FramebufferData *fbData = (FramebufferData *)fbObj.Ptr();
        fbData->setAttachment(attachment, textarget, 
                              texture, ObjectDataPtr(NULL));
    }
}


GL_APICALL void  GL_APIENTRY glFrontFace(GLenum mode){
    GET_CTX();
    ctx->dispatcher().glFrontFace(mode);
}

GL_APICALL void  GL_APIENTRY glGenBuffers(GLsizei n, GLuint* buffers){
    GET_CTX();
    SET_ERROR_IF(n<0,GL_INVALID_VALUE);
    if(ctx->shareGroup().Ptr()) {
        for(int i=0; i<n ;i++) {
            buffers[i] = ctx->shareGroup()->genName(VERTEXBUFFER, 0, true);
            //generating vbo object related to this buffer name
            ctx->shareGroup()->setObjectData(VERTEXBUFFER,buffers[i],ObjectDataPtr(new GLESbuffer()));
        }
    }
}

GL_APICALL void  GL_APIENTRY glGenerateMipmap(GLenum target){
    GET_CTX();
    SET_ERROR_IF(!GLESv2Validate::textureTargetEx(target),GL_INVALID_ENUM);
    ctx->dispatcher().glGenerateMipmapEXT(target);
}

GL_APICALL void  GL_APIENTRY glGenFramebuffers(GLsizei n, GLuint* framebuffers){
    GET_CTX();
    SET_ERROR_IF(n<0,GL_INVALID_VALUE);
    if(ctx->shareGroup().Ptr()) {
        for(int i=0; i<n ;i++) {
            framebuffers[i] = ctx->shareGroup()->genName(FRAMEBUFFER, 0 ,true);
            ctx->shareGroup()->setObjectData(FRAMEBUFFER, framebuffers[i],
                                             ObjectDataPtr(new FramebufferData(framebuffers[i])));
        }
    }
}

GL_APICALL void  GL_APIENTRY glGenRenderbuffers(GLsizei n, GLuint* renderbuffers){
    GET_CTX();
    SET_ERROR_IF(n<0,GL_INVALID_VALUE);
    if(ctx->shareGroup().Ptr()) {
        for(int i=0; i<n ;i++) {
            renderbuffers[i] = ctx->shareGroup()->genName(RENDERBUFFER, 0, true);
            ctx->shareGroup()->setObjectData(RENDERBUFFER,
                                         renderbuffers[i],
                                         ObjectDataPtr(new RenderbufferData()));
        }
    }
}

GL_APICALL void  GL_APIENTRY glGenTextures(GLsizei n, GLuint* textures){
    GET_CTX();
    SET_ERROR_IF(n<0,GL_INVALID_VALUE);
    if(ctx->shareGroup().Ptr()) {
        for(int i=0; i<n ;i++) {
            textures[i] = ctx->shareGroup()->genName(TEXTURE, 0, true);
        }
    }
}

GL_APICALL void  GL_APIENTRY glGetActiveAttrib(GLuint program, GLuint index, GLsizei bufsize, GLsizei* length, GLint* size, GLenum* type, GLchar* name){
    GET_CTX();
    if(ctx->shareGroup().Ptr()) {
        const GLuint globalProgramName = ctx->shareGroup()->getGlobalName(SHADER,program);
        SET_ERROR_IF(globalProgramName==0, GL_INVALID_VALUE);
        ObjectDataPtr objData = ctx->shareGroup()->getObjectData(SHADER,program);
        SET_ERROR_IF(objData.Ptr()->getDataType()!=PROGRAM_DATA,GL_INVALID_OPERATION);
        ctx->dispatcher().glGetActiveAttrib(globalProgramName,index,bufsize,length,size,type,name);
    }
}

GL_APICALL void  GL_APIENTRY glGetActiveUniform(GLuint program, GLuint index, GLsizei bufsize, GLsizei* length, GLint* size, GLenum* type, GLchar* name){
    GET_CTX();
    if(ctx->shareGroup().Ptr()) {
        const GLuint globalProgramName = ctx->shareGroup()->getGlobalName(SHADER,program);
        SET_ERROR_IF(globalProgramName==0, GL_INVALID_VALUE);
        ObjectDataPtr objData = ctx->shareGroup()->getObjectData(SHADER,program);
        SET_ERROR_IF(objData.Ptr()->getDataType()!=PROGRAM_DATA,GL_INVALID_OPERATION);
        ctx->dispatcher().glGetActiveUniform(globalProgramName,index,bufsize,length,size,type,name);
    }
}

GL_APICALL void  GL_APIENTRY glGetAttachedShaders(GLuint program, GLsizei maxcount, GLsizei* count, GLuint* shaders){
    GET_CTX();
    if(ctx->shareGroup().Ptr()) {
        const GLuint globalProgramName = ctx->shareGroup()->getGlobalName(SHADER,program);
        SET_ERROR_IF(globalProgramName==0, GL_INVALID_VALUE);
        ctx->dispatcher().glGetAttachedShaders(globalProgramName,maxcount,count,shaders);
        ObjectDataPtr objData = ctx->shareGroup()->getObjectData(SHADER,program);
        SET_ERROR_IF(objData.Ptr()->getDataType()!=PROGRAM_DATA,GL_INVALID_OPERATION);
        GLint numShaders=0;
        ctx->dispatcher().glGetProgramiv(globalProgramName,GL_ATTACHED_SHADERS,&numShaders);
        for(int i=0 ; i < maxcount && i<numShaders ;i++){
           shaders[i] = ctx->shareGroup()->getLocalName(SHADER,shaders[i]);
        }
    }
}

GL_APICALL int GL_APIENTRY glGetAttribLocation(GLuint program, const GLchar* name){
     GET_CTX_RET(-1);
     if(ctx->shareGroup().Ptr()) {
        const GLuint globalProgramName = ctx->shareGroup()->getGlobalName(SHADER,program);
        RET_AND_SET_ERROR_IF(globalProgramName==0, GL_INVALID_VALUE,-1);
        ObjectDataPtr objData = ctx->shareGroup()->getObjectData(SHADER,program);
        RET_AND_SET_ERROR_IF(objData.Ptr()->getDataType()!=PROGRAM_DATA,GL_INVALID_OPERATION,-1);
        ProgramData* pData = (ProgramData *)objData.Ptr();
        RET_AND_SET_ERROR_IF(pData->getLinkStatus() != GL_TRUE,GL_INVALID_OPERATION,-1);
        return ctx->dispatcher().glGetAttribLocation(globalProgramName,name);
     }
     return -1;
}

GL_APICALL void  GL_APIENTRY glGetBooleanv(GLenum pname, GLboolean* params){
    GET_CTX();

    if (ctx->glGetBooleanv(pname,params))
    {
        return;
    }

    switch(pname)
    {
        case GL_SHADER_COMPILER:
        case GL_SHADER_BINARY_FORMATS:
        case GL_NUM_SHADER_BINARY_FORMATS:
        case GL_MAX_VERTEX_UNIFORM_VECTORS:
        case GL_MAX_VARYING_VECTORS:
        case GL_MAX_FRAGMENT_UNIFORM_VECTORS:
            if(ctx->getCaps()->GL_ARB_ES2_COMPATIBILITY)
                ctx->dispatcher().glGetBooleanv(pname,params);
            else
            {
                GLint iparam;
                glGetIntegerv(pname,&iparam);
                *params = (iparam != 0);
            }
            break;

        default:
            ctx->dispatcher().glGetBooleanv(pname,params);
    }
}

GL_APICALL void  GL_APIENTRY glGetBufferParameteriv(GLenum target, GLenum pname, GLint* params){
    GET_CTX();
    SET_ERROR_IF(!(GLESv2Validate::bufferTarget(target) && GLESv2Validate::bufferParam(pname)),GL_INVALID_ENUM);
    SET_ERROR_IF(!ctx->isBindedBuffer(target),GL_INVALID_OPERATION);
    bool ret = true;
    switch(pname) {
    case GL_BUFFER_SIZE:
        ctx->getBufferSize(target,params);
        break;
    case GL_BUFFER_USAGE:
        ctx->getBufferUsage(target,params);
        break;
    }
}


GL_APICALL GLenum GL_APIENTRY glGetError(void){
    GET_CTX_RET(GL_NO_ERROR)
    GLenum err = ctx->getGLerror();
    if(err != GL_NO_ERROR) {
        ctx->setGLerror(GL_NO_ERROR);
        return err;
    }
    return ctx->dispatcher().glGetError();
}

GL_APICALL void  GL_APIENTRY glGetFloatv(GLenum pname, GLfloat* params){
    GET_CTX();

    if (ctx->glGetFloatv(pname,params)) {
        return;
    }

    GLint i;

    switch (pname) {
    case GL_CURRENT_PROGRAM:
    case GL_FRAMEBUFFER_BINDING:
    case GL_RENDERBUFFER_BINDING:
        glGetIntegerv(pname,&i);
        *params = (GLfloat)i;
        break;
    case GL_NUM_COMPRESSED_TEXTURE_FORMATS:
        *params = (GLfloat)getCompressedFormats(NULL); 
        break;    
    case GL_COMPRESSED_TEXTURE_FORMATS:
        {
            int nparams = getCompressedFormats(NULL);
            if (nparams>0) {
                int * iparams = new int[nparams];
                getCompressedFormats(iparams);
                for (int i=0; i<nparams; i++) params[i] = (GLfloat)iparams[i];
                delete [] iparams;
            }
        }
        break;

    case GL_SHADER_COMPILER:
    case GL_SHADER_BINARY_FORMATS:
    case GL_NUM_SHADER_BINARY_FORMATS:
    case GL_MAX_VERTEX_UNIFORM_VECTORS:
    case GL_MAX_VARYING_VECTORS:
    case GL_MAX_FRAGMENT_UNIFORM_VECTORS:
        if(ctx->getCaps()->GL_ARB_ES2_COMPATIBILITY)
            ctx->dispatcher().glGetFloatv(pname,params);
        else
        {
            glGetIntegerv(pname,&i);
            *params = (GLfloat)i;
        }
        break;

    default:
        ctx->dispatcher().glGetFloatv(pname,params);
    }
}

GL_APICALL void  GL_APIENTRY glGetIntegerv(GLenum pname, GLint* params){
    GET_CTX();

    if (ctx->glGetIntegerv(pname,params))
    {
        return;
    }
  
    bool es2 = ctx->getCaps()->GL_ARB_ES2_COMPATIBILITY;
    GLint i;

    switch (pname) {
    case GL_CURRENT_PROGRAM:
        if (ctx->shareGroup().Ptr()) {
            ctx->dispatcher().glGetIntegerv(pname,&i);
            *params = ctx->shareGroup()->getLocalName(SHADER,i);
        }
        break;
    case GL_FRAMEBUFFER_BINDING:
        if (ctx->shareGroup().Ptr()) {
            ctx->dispatcher().glGetIntegerv(pname,&i);
            *params = ctx->shareGroup()->getLocalName(FRAMEBUFFER,i);
        }
        break;
    case GL_RENDERBUFFER_BINDING:
        if (ctx->shareGroup().Ptr()) {
            ctx->dispatcher().glGetIntegerv(pname,&i);
            *params = ctx->shareGroup()->getLocalName(RENDERBUFFER,i);
        }
        break;

    case GL_NUM_COMPRESSED_TEXTURE_FORMATS:
        *params = getCompressedFormats(NULL); 
        break;    
    case GL_COMPRESSED_TEXTURE_FORMATS:
        getCompressedFormats(params);
        break;

    case GL_SHADER_COMPILER:
        if(es2)
            ctx->dispatcher().glGetIntegerv(pname,params);
        else
            *params = 1;
        break;

    case GL_SHADER_BINARY_FORMATS:
        if(es2)
            ctx->dispatcher().glGetIntegerv(pname,params);
        break;

    case GL_NUM_SHADER_BINARY_FORMATS:
        if(es2)
            ctx->dispatcher().glGetIntegerv(pname,params);
        else
            *params = 0;
        break;

    case GL_MAX_VERTEX_UNIFORM_VECTORS:
        if(es2)
            ctx->dispatcher().glGetIntegerv(pname,params);
        else
            *params = 128;
        break;

    case GL_MAX_VARYING_VECTORS:
        if(es2)
            ctx->dispatcher().glGetIntegerv(pname,params);
        else
            *params = 8;
        break;

    case GL_MAX_FRAGMENT_UNIFORM_VECTORS:
        if(es2)
            ctx->dispatcher().glGetIntegerv(pname,params);
        else
            *params = 16;
        break;

    case GL_MAX_COMBINED_TEXTURE_IMAGE_UNITS:
        ctx->dispatcher().glGetIntegerv(pname,params);
        if(*params > 16)
        {
            // GLES spec requires only 2, and the ATI driver erronously
            // returns 32 (although it supports only 16). This WAR is simple,
            // compliant and good enough for developers.
            *params = 16;
        }
        break;
    default:
        ctx->dispatcher().glGetIntegerv(pname,params);
    }
}

GL_APICALL void  GL_APIENTRY glGetFramebufferAttachmentParameteriv(GLenum target, GLenum attachment, GLenum pname, GLint* params){
    GET_CTX();
    SET_ERROR_IF(!(GLESv2Validate::framebufferTarget(target)         &&
                   GLESv2Validate::framebufferAttachment(attachment) &&
                   GLESv2Validate::framebufferAttachmentParams(pname)),GL_INVALID_ENUM);

    //
    // Take the attachment attribute from our state - if available
    //
    GLuint fbName = ctx->getFramebufferBinding();
    if (fbName) {
        ObjectDataPtr fbObj = ctx->shareGroup()->getObjectData(FRAMEBUFFER,fbName);
        if (fbObj.Ptr() != NULL) {
            FramebufferData *fbData = (FramebufferData *)fbObj.Ptr();
            GLenum target;
            GLuint name = fbData->getAttachment(attachment, &target, NULL);
            if (pname == GL_FRAMEBUFFER_ATTACHMENT_OBJECT_TYPE) {
                if (target == GL_TEXTURE_2D) {
                    *params = GL_TEXTURE;
                    return;
                }
                else if (target == GL_RENDERBUFFER) {
                    *params = GL_RENDERBUFFER;
                    return;
                }
            }
            else if (pname == GL_FRAMEBUFFER_ATTACHMENT_OBJECT_NAME) {
                *params = name;
                return;
            }
        }
    }

    ctx->dispatcher().glGetFramebufferAttachmentParameterivEXT(target,attachment,pname,params);
}

GL_APICALL void  GL_APIENTRY glGetRenderbufferParameteriv(GLenum target, GLenum pname, GLint* params){
    GET_CTX();
    SET_ERROR_IF(!(GLESv2Validate::renderbufferTarget(target) && GLESv2Validate::renderbufferParams(pname)),GL_INVALID_ENUM);

    //
    // If this is a renderbuffer which is eglimage's target, we
    // should query the underlying eglimage's texture object instead.
    //
    GLuint rb = ctx->getRenderbufferBinding();
    if (rb) {
        ObjectDataPtr objData = ctx->shareGroup()->getObjectData(RENDERBUFFER,rb);
        RenderbufferData *rbData = (RenderbufferData *)objData.Ptr();
        if (rbData && rbData->sourceEGLImage != 0) {
            GLenum texPname;
            switch(pname) {
                case GL_RENDERBUFFER_WIDTH:
                    texPname = GL_TEXTURE_WIDTH;
                    break;
                case GL_RENDERBUFFER_HEIGHT:
                    texPname = GL_TEXTURE_HEIGHT;
                    break;
                case GL_RENDERBUFFER_INTERNAL_FORMAT:
                    texPname = GL_TEXTURE_INTERNAL_FORMAT;
                    break;
                case GL_RENDERBUFFER_RED_SIZE:
                    texPname = GL_TEXTURE_RED_SIZE;
                    break;
                case GL_RENDERBUFFER_GREEN_SIZE:
                    texPname = GL_TEXTURE_GREEN_SIZE;
                    break;
                case GL_RENDERBUFFER_BLUE_SIZE:
                    texPname = GL_TEXTURE_BLUE_SIZE;
                    break;
                case GL_RENDERBUFFER_ALPHA_SIZE:
                    texPname = GL_TEXTURE_ALPHA_SIZE;
                    break;
                case GL_RENDERBUFFER_DEPTH_SIZE:
                    texPname = GL_TEXTURE_DEPTH_SIZE;
                    break;
                case GL_RENDERBUFFER_STENCIL_SIZE:
                default:
                    *params = 0; //XXX
                    return;
                    break;
            }

            GLint prevTex;
            ctx->dispatcher().glGetIntegerv(GL_TEXTURE_BINDING_2D, &prevTex);
            ctx->dispatcher().glBindTexture(GL_TEXTURE_2D,
                                            rbData->eglImageGlobalTexName);
            ctx->dispatcher().glGetTexLevelParameteriv(GL_TEXTURE_2D, 0,
                                                       texPname,
                                                       params);
            ctx->dispatcher().glBindTexture(GL_TEXTURE_2D, prevTex);
            return;
        }
    }

    ctx->dispatcher().glGetRenderbufferParameterivEXT(target,pname,params);
}


GL_APICALL void  GL_APIENTRY glGetProgramiv(GLuint program, GLenum pname, GLint* params){
    GET_CTX();
    SET_ERROR_IF(!GLESv2Validate::programParam(pname),GL_INVALID_ENUM);
    if(ctx->shareGroup().Ptr()) {
        const GLuint globalProgramName = ctx->shareGroup()->getGlobalName(SHADER,program);
        SET_ERROR_IF(globalProgramName==0, GL_INVALID_VALUE);
        switch(pname) {
        case GL_LINK_STATUS:
            {
                ObjectDataPtr objData = ctx->shareGroup()->getObjectData(SHADER,program);
                SET_ERROR_IF(!objData.Ptr() ,GL_INVALID_OPERATION);
                SET_ERROR_IF(objData.Ptr()->getDataType()!=PROGRAM_DATA,GL_INVALID_OPERATION);
                ProgramData* programData = (ProgramData*)objData.Ptr();
                params[0] = programData->getLinkStatus();
            }
            break;
        //validate status should not return GL_TRUE if link failed
        case GL_VALIDATE_STATUS:
            {
                ObjectDataPtr objData = ctx->shareGroup()->getObjectData(SHADER,program);
                SET_ERROR_IF(!objData.Ptr() ,GL_INVALID_OPERATION);
                SET_ERROR_IF(objData.Ptr()->getDataType()!=PROGRAM_DATA,GL_INVALID_OPERATION);
                ProgramData* programData = (ProgramData*)objData.Ptr();
                if (programData->getLinkStatus()==GL_TRUE) 
                    ctx->dispatcher().glGetProgramiv(globalProgramName,pname,params);
                else
                    params[0] = GL_FALSE;
            }
            break;
        case GL_INFO_LOG_LENGTH:
            {
                ObjectDataPtr objData = ctx->shareGroup()->getObjectData(SHADER,program);
                SET_ERROR_IF(!objData.Ptr() ,GL_INVALID_OPERATION);
                SET_ERROR_IF(objData.Ptr()->getDataType()!=PROGRAM_DATA,GL_INVALID_OPERATION);
                ProgramData* programData = (ProgramData*)objData.Ptr();
                GLint logLength = strlen(programData->getInfoLog());
                params[0] = (logLength>0) ? logLength+1 : 0;
            }
            break;   
        default:
            ctx->dispatcher().glGetProgramiv(globalProgramName,pname,params);
        }
    }
}

GL_APICALL void  GL_APIENTRY glGetProgramInfoLog(GLuint program, GLsizei bufsize, GLsizei* length, GLchar* infolog){
    GET_CTX();
    if(ctx->shareGroup().Ptr()) {
        const GLuint globalProgramName = ctx->shareGroup()->getGlobalName(SHADER,program);
        SET_ERROR_IF(globalProgramName==0, GL_INVALID_VALUE);
        ObjectDataPtr objData = ctx->shareGroup()->getObjectData(SHADER,program);
        SET_ERROR_IF(!objData.Ptr() ,GL_INVALID_OPERATION);
        SET_ERROR_IF(objData.Ptr()->getDataType()!=PROGRAM_DATA,GL_INVALID_OPERATION);
        ProgramData* programData = (ProgramData*)objData.Ptr();

        if (bufsize==0) {
            if (length) {
                *length = 0;
            }
            return;
        }

        GLsizei logLength;
        logLength = strlen(programData->getInfoLog());
        
        GLsizei returnLength=0;
        if (infolog) {
            returnLength = bufsize-1 < logLength ? bufsize-1 : logLength;
            strncpy(infolog,programData->getInfoLog(),returnLength+1);
            infolog[returnLength] = '\0';
        }
        if (length) {
            *length = returnLength;
        }
    }
}

GL_APICALL void  GL_APIENTRY glGetShaderiv(GLuint shader, GLenum pname, GLint* params){
    GET_CTX();
    if(ctx->shareGroup().Ptr()) {
        const GLuint globalShaderName = ctx->shareGroup()->getGlobalName(SHADER,shader);
        SET_ERROR_IF(globalShaderName==0, GL_INVALID_VALUE);
        switch(pname) {
        case GL_INFO_LOG_LENGTH:
            {
                ObjectDataPtr objData = ctx->shareGroup()->getObjectData(SHADER,shader);
                SET_ERROR_IF(!objData.Ptr() ,GL_INVALID_OPERATION);
                SET_ERROR_IF(objData.Ptr()->getDataType()!=SHADER_DATA,GL_INVALID_OPERATION);
                ShaderParser* sp = (ShaderParser*)objData.Ptr();
                GLint logLength = strlen(sp->getInfoLog());
                params[0] = (logLength>0) ? logLength+1 : 0;
            }
            break;
        default:
            ctx->dispatcher().glGetShaderiv(globalShaderName,pname,params);
        }
    }
}


GL_APICALL void  GL_APIENTRY glGetShaderInfoLog(GLuint shader, GLsizei bufsize, GLsizei* length, GLchar* infolog){
    GET_CTX();
    if(ctx->shareGroup().Ptr()) {
        const GLuint globalShaderName = ctx->shareGroup()->getGlobalName(SHADER,shader);
        SET_ERROR_IF(globalShaderName==0, GL_INVALID_VALUE);
        ObjectDataPtr objData = ctx->shareGroup()->getObjectData(SHADER,shader);
        SET_ERROR_IF(!objData.Ptr() ,GL_INVALID_OPERATION);
        SET_ERROR_IF(objData.Ptr()->getDataType()!=SHADER_DATA,GL_INVALID_OPERATION);
        ShaderParser* sp = (ShaderParser*)objData.Ptr();

        if (bufsize==0) {
            if (length) {
                *length = 0;
            }
            return;
        }

        GLsizei logLength;
        logLength = strlen(sp->getInfoLog());
        
        GLsizei returnLength=0;
        if (infolog) {
            returnLength = bufsize-1 <logLength ? bufsize-1 : logLength;
            strncpy(infolog,sp->getInfoLog(),returnLength+1);
            infolog[returnLength] = '\0';
        }
        if (length) {
            *length = returnLength;
        }
    }
}

GL_APICALL void  GL_APIENTRY glGetShaderPrecisionFormat(GLenum shadertype, GLenum precisiontype, GLint* range, GLint* precision){
    GET_CTX_V2();
    SET_ERROR_IF(!(GLESv2Validate::shaderType(shadertype) && GLESv2Validate::precisionType(precisiontype)),GL_INVALID_ENUM);

    switch (precisiontype) {
    case GL_LOW_INT:
    case GL_MEDIUM_INT:
    case GL_HIGH_INT:
        range[0] = range[1] = 16;
        *precision = 0;
        break;

    case GL_LOW_FLOAT:
    case GL_MEDIUM_FLOAT:
    case GL_HIGH_FLOAT:
        if(ctx->dispatcher().glGetShaderPrecisionFormat != NULL) {
            ctx->dispatcher().glGetShaderPrecisionFormat(shadertype,precisiontype,range,precision);
        } else {
            range[0] = range[1] = 127;
            *precision = 24;
        }
        break;
    }
}

GL_APICALL void  GL_APIENTRY glGetShaderSource(GLuint shader, GLsizei bufsize, GLsizei* length, GLchar* source){
    GET_CTX();
    if(ctx->shareGroup().Ptr()) {
       const GLuint globalShaderName = ctx->shareGroup()->getGlobalName(SHADER,shader);
       SET_ERROR_IF(globalShaderName == 0,GL_INVALID_VALUE);
       ObjectDataPtr objData = ctx->shareGroup()->getObjectData(SHADER,shader);
       SET_ERROR_IF(!objData.Ptr(),GL_INVALID_OPERATION);
       SET_ERROR_IF(objData.Ptr()->getDataType()!=SHADER_DATA,GL_INVALID_OPERATION);
       const char* src = ((ShaderParser*)objData.Ptr())->getOriginalSrc();
       int srcLength = 0;
       if (src) {
            srcLength = strlen(src);
       }

       int returnLength = bufsize<srcLength ? bufsize-1 : srcLength;
       if (returnLength) {
            strncpy(source,src, returnLength);
            source[returnLength] = '\0';
       }

       if (length)
          *length = returnLength;
    }
}


GL_APICALL const GLubyte* GL_APIENTRY glGetString(GLenum name){
    GET_CTX_RET(NULL)
    static const GLubyte VENDOR[]  = "Google";
    static const GLubyte VERSION[] = "OpenGL ES 2.0";
    static const GLubyte SHADING[] = "OpenGL ES GLSL ES 1.0.17";
    switch(name) {
        case GL_VENDOR:
            return VENDOR;
        case GL_RENDERER:
            return (const GLubyte*)ctx->getRendererString();
        case GL_VERSION:
            return VERSION;
        case GL_SHADING_LANGUAGE_VERSION:
            return SHADING;
        case GL_EXTENSIONS:
            return (const GLubyte*)ctx->getExtensionString();
        default:
            RET_AND_SET_ERROR_IF(true,GL_INVALID_ENUM,NULL);
    }
}

GL_APICALL void  GL_APIENTRY glGetTexParameterfv(GLenum target, GLenum pname, GLfloat* params){
    GET_CTX();
    SET_ERROR_IF(!(GLESv2Validate::textureTarget(target) && GLESv2Validate::textureParams(pname)),GL_INVALID_ENUM);
    ctx->dispatcher().glGetTexParameterfv(target,pname,params);

}
GL_APICALL void  GL_APIENTRY glGetTexParameteriv(GLenum target, GLenum pname, GLint* params){
    GET_CTX();
    SET_ERROR_IF(!(GLESv2Validate::textureTarget(target) && GLESv2Validate::textureParams(pname)),GL_INVALID_ENUM);
    ctx->dispatcher().glGetTexParameteriv(target,pname,params);
}

GL_APICALL void  GL_APIENTRY glGetUniformfv(GLuint program, GLint location, GLfloat* params){
    GET_CTX();
    SET_ERROR_IF(location < 0,GL_INVALID_OPERATION);
    if(ctx->shareGroup().Ptr()) {
        const GLuint globalProgramName = ctx->shareGroup()->getGlobalName(SHADER,program);
        SET_ERROR_IF(globalProgramName==0, GL_INVALID_VALUE);
        ObjectDataPtr objData = ctx->shareGroup()->getObjectData(SHADER,program);
        SET_ERROR_IF(objData.Ptr()->getDataType()!=PROGRAM_DATA,GL_INVALID_OPERATION);
        ProgramData* pData = (ProgramData *)objData.Ptr();
        SET_ERROR_IF(pData->getLinkStatus() != GL_TRUE,GL_INVALID_OPERATION);
        ctx->dispatcher().glGetUniformfv(globalProgramName,location,params);
    }
}

GL_APICALL void  GL_APIENTRY glGetUniformiv(GLuint program, GLint location, GLint* params){
    GET_CTX();
    SET_ERROR_IF(location < 0,GL_INVALID_OPERATION);
    if(ctx->shareGroup().Ptr()) {
        const GLuint globalProgramName = ctx->shareGroup()->getGlobalName(SHADER,program);
        SET_ERROR_IF(globalProgramName==0, GL_INVALID_VALUE);
        ObjectDataPtr objData = ctx->shareGroup()->getObjectData(SHADER,program);
        SET_ERROR_IF(objData.Ptr()->getDataType()!=PROGRAM_DATA,GL_INVALID_OPERATION);
        ProgramData* pData = (ProgramData *)objData.Ptr();
        SET_ERROR_IF(pData->getLinkStatus() != GL_TRUE,GL_INVALID_OPERATION);
        ctx->dispatcher().glGetUniformiv(globalProgramName,location,params);
    }
}

GL_APICALL int GL_APIENTRY glGetUniformLocation(GLuint program, const GLchar* name){
    GET_CTX_RET(-1);
    if(ctx->shareGroup().Ptr()) {
        const GLuint globalProgramName = ctx->shareGroup()->getGlobalName(SHADER,program);
        RET_AND_SET_ERROR_IF(globalProgramName==0, GL_INVALID_VALUE,-1);
        ObjectDataPtr objData = ctx->shareGroup()->getObjectData(SHADER,program);
        RET_AND_SET_ERROR_IF(objData.Ptr()->getDataType()!=PROGRAM_DATA,GL_INVALID_OPERATION,-1);
        ProgramData* pData = (ProgramData *)objData.Ptr();
        RET_AND_SET_ERROR_IF(pData->getLinkStatus() != GL_TRUE,GL_INVALID_OPERATION,-1);
        return ctx->dispatcher().glGetUniformLocation(globalProgramName,name);
    }
    return -1;
}



GL_APICALL void  GL_APIENTRY glGetVertexAttribfv(GLuint index, GLenum pname, GLfloat* params){
    GET_CTX_V2();
    const GLESpointer* p = ctx->getPointer(index);
    if(p) {
        switch(pname){
        case GL_VERTEX_ATTRIB_ARRAY_BUFFER_BINDING:
            *params = 0;
            break;
        case GL_VERTEX_ATTRIB_ARRAY_ENABLED:
            *params = p->isEnable();
            break;
        case GL_VERTEX_ATTRIB_ARRAY_SIZE:
            *params = p->getSize();
            break;
        case GL_VERTEX_ATTRIB_ARRAY_STRIDE:
            *params = p->getStride();
            break;
        case GL_VERTEX_ATTRIB_ARRAY_TYPE:
            *params = p->getType();
            break;
        case GL_VERTEX_ATTRIB_ARRAY_NORMALIZED:
            *params = p->isNormalize();
            break;
        case GL_CURRENT_VERTEX_ATTRIB:
            if(index == 0)
            {
                const float* att0 = ctx->getAtt0();
                for(int i=0; i<4; i++)
                    params[i] = att0[i];
            }
            else
                ctx->dispatcher().glGetVertexAttribfv(index,pname,params);
            break;
        default:
            ctx->setGLerror(GL_INVALID_ENUM);
        }
    } else {
        ctx->setGLerror(GL_INVALID_VALUE);
    }
}

GL_APICALL void  GL_APIENTRY glGetVertexAttribiv(GLuint index, GLenum pname, GLint* params){
    GET_CTX_V2();
    const GLESpointer* p = ctx->getPointer(index);
    if(p) {
        switch(pname){
        case GL_VERTEX_ATTRIB_ARRAY_BUFFER_BINDING:
            *params = 0;
            break;
        case GL_VERTEX_ATTRIB_ARRAY_ENABLED:
            *params = p->isEnable();
            break;
        case GL_VERTEX_ATTRIB_ARRAY_SIZE:
            *params = p->getSize();
            break;
        case GL_VERTEX_ATTRIB_ARRAY_STRIDE:
            *params = p->getStride();
            break;
        case GL_VERTEX_ATTRIB_ARRAY_TYPE:
            *params = p->getType();
            break;
        case GL_VERTEX_ATTRIB_ARRAY_NORMALIZED:
            *params = p->isNormalize();
            break;
        case GL_CURRENT_VERTEX_ATTRIB:
            if(index == 0)
            {
                const float* att0 = ctx->getAtt0();
                for(int i=0; i<4; i++)
                    params[i] = (GLint)att0[i];
            }
            else
                ctx->dispatcher().glGetVertexAttribiv(index,pname,params);
            break;
        default:
            ctx->setGLerror(GL_INVALID_ENUM);
        }
    } else {
        ctx->setGLerror(GL_INVALID_VALUE);
    }
}

GL_APICALL void  GL_APIENTRY glGetVertexAttribPointerv(GLuint index, GLenum pname, GLvoid** pointer){
    GET_CTX();
    SET_ERROR_IF(pname != GL_VERTEX_ATTRIB_ARRAY_POINTER,GL_INVALID_ENUM);
    SET_ERROR_IF((!GLESv2Validate::arrayIndex(ctx,index)),GL_INVALID_VALUE);

    const GLESpointer* p = ctx->getPointer(index);
    if(p) {
        *pointer = const_cast<void *>( p->getBufferData());
    } else {
        ctx->setGLerror(GL_INVALID_VALUE);
    }
}

GL_APICALL void  GL_APIENTRY glHint(GLenum target, GLenum mode){
    GET_CTX();
    SET_ERROR_IF(!GLESv2Validate::hintTargetMode(target,mode),GL_INVALID_ENUM);
    ctx->dispatcher().glHint(target,mode);
}

GL_APICALL GLboolean    GL_APIENTRY glIsEnabled(GLenum cap){
    GET_CTX_RET(GL_FALSE);
    RET_AND_SET_ERROR_IF(!GLESv2Validate::capability(cap),GL_INVALID_ENUM,GL_FALSE);
    return ctx->dispatcher().glIsEnabled(cap);
}

GL_APICALL GLboolean    GL_APIENTRY glIsBuffer(GLuint buffer){
    GET_CTX_RET(GL_FALSE)
    if(buffer && ctx->shareGroup().Ptr()) {
       ObjectDataPtr objData = ctx->shareGroup()->getObjectData(VERTEXBUFFER,buffer);
       return objData.Ptr() ? ((GLESbuffer*)objData.Ptr())->wasBinded():GL_FALSE;
    }
    return GL_FALSE;
}

GL_APICALL GLboolean    GL_APIENTRY glIsFramebuffer(GLuint framebuffer){
    GET_CTX_RET(GL_FALSE)
    if(framebuffer && ctx->shareGroup().Ptr()){
        return ctx->shareGroup()->isObject(FRAMEBUFFER,framebuffer) ? GL_TRUE :GL_FALSE;
    }
    return GL_FALSE;
}

GL_APICALL GLboolean    GL_APIENTRY glIsRenderbuffer(GLuint renderbuffer){
    GET_CTX_RET(GL_FALSE)
    if(renderbuffer && ctx->shareGroup().Ptr()){
        return ctx->shareGroup()->isObject(RENDERBUFFER,renderbuffer) ? GL_TRUE :GL_FALSE;
    }
    return GL_FALSE;
}

GL_APICALL GLboolean    GL_APIENTRY glIsTexture(GLuint texture){
    GET_CTX_RET(GL_FALSE)
    if (texture==0)
        return GL_FALSE;
    TextureData* tex = getTextureData(texture);
    return tex ? tex->wasBound : GL_FALSE;
}

GL_APICALL GLboolean    GL_APIENTRY glIsProgram(GLuint program){
    GET_CTX_RET(GL_FALSE)
    if(program && ctx->shareGroup().Ptr() &&
       ctx->shareGroup()->isObject(SHADER,program)) {
        const GLuint globalProgramName = ctx->shareGroup()->getGlobalName(SHADER,program);
        return ctx->dispatcher().glIsProgram(globalProgramName);
    }
    return GL_FALSE;
}

GL_APICALL GLboolean    GL_APIENTRY glIsShader(GLuint shader){
    GET_CTX_RET(GL_FALSE)
    if(shader && ctx->shareGroup().Ptr() &&
       ctx->shareGroup()->isObject(SHADER,shader)) {
        const GLuint globalShaderName = ctx->shareGroup()->getGlobalName(SHADER,shader);
        return ctx->dispatcher().glIsShader(globalShaderName);
    }
    return GL_FALSE;
}

GL_APICALL void  GL_APIENTRY glLineWidth(GLfloat width){
    GET_CTX();
    ctx->dispatcher().glLineWidth(width);
}

GL_APICALL void  GL_APIENTRY glLinkProgram(GLuint program){
    GET_CTX();
    GLint linkStatus = GL_FALSE;
    if(ctx->shareGroup().Ptr()) {
        const GLuint globalProgramName = ctx->shareGroup()->getGlobalName(SHADER,program);
        SET_ERROR_IF(globalProgramName==0, GL_INVALID_VALUE);

        ObjectDataPtr objData = ctx->shareGroup()->getObjectData(SHADER,program);
        SET_ERROR_IF(!objData.Ptr(), GL_INVALID_OPERATION);
        SET_ERROR_IF(objData.Ptr()->getDataType()!=PROGRAM_DATA, GL_INVALID_OPERATION);
        ProgramData* programData = (ProgramData*)objData.Ptr();
        GLint fragmentShader   = programData->getAttachedFragmentShader();
        GLint vertexShader =  programData->getAttachedVertexShader();
        if (vertexShader != 0 && fragmentShader!=0) {
            /* validating that the fragment & vertex shaders were compiled successfuly*/
            GLint fCompileStatus = GL_FALSE;
            GLint vCompileStatus = GL_FALSE;
            GLuint fragmentShaderGlobal = ctx->shareGroup()->getGlobalName(SHADER,fragmentShader);
            GLuint vertexShaderGlobal = ctx->shareGroup()->getGlobalName(SHADER,vertexShader);
            ctx->dispatcher().glGetShaderiv(fragmentShaderGlobal,GL_COMPILE_STATUS,&fCompileStatus);
            ctx->dispatcher().glGetShaderiv(vertexShaderGlobal,GL_COMPILE_STATUS,&vCompileStatus);

            if(fCompileStatus != 0 && vCompileStatus != 0){
                ctx->dispatcher().glLinkProgram(globalProgramName);
                ctx->dispatcher().glGetProgramiv(globalProgramName,GL_LINK_STATUS,&linkStatus);
            }
        }
        programData->setLinkStatus(linkStatus);
        
        GLsizei infoLogLength=0;
        GLchar* infoLog;
        ctx->dispatcher().glGetProgramiv(globalProgramName,GL_INFO_LOG_LENGTH,&infoLogLength);
        infoLog = new GLchar[infoLogLength+1];
        ctx->dispatcher().glGetProgramInfoLog(globalProgramName,infoLogLength,NULL,infoLog);
        programData->setInfoLog(infoLog);
    }
}

GL_APICALL void  GL_APIENTRY glPixelStorei(GLenum pname, GLint param){
    GET_CTX();
    SET_ERROR_IF(!GLESv2Validate::pixelStoreParam(pname),GL_INVALID_ENUM);
    SET_ERROR_IF(!((param==1)||(param==2)||(param==4)||(param==8)), GL_INVALID_VALUE);
    ctx->setUnpackAlignment(param);
    ctx->dispatcher().glPixelStorei(pname,param);
}

GL_APICALL void  GL_APIENTRY glPolygonOffset(GLfloat factor, GLfloat units){
    GET_CTX();
    ctx->dispatcher().glPolygonOffset(factor,units);
}

GL_APICALL void  GL_APIENTRY glReadPixels(GLint x, GLint y, GLsizei width, GLsizei height, GLenum format, GLenum type, GLvoid* pixels){
    GET_CTX();
    SET_ERROR_IF(!(GLESv2Validate::readPixelFrmt(format) && GLESv2Validate::pixelType(ctx,type)),GL_INVALID_ENUM);
    SET_ERROR_IF(!(GLESv2Validate::pixelOp(format,type)),GL_INVALID_OPERATION);
    ctx->dispatcher().glReadPixels(x,y,width,height,format,type,pixels);
}


GL_APICALL void  GL_APIENTRY glReleaseShaderCompiler(void){
    GET_CTX();

    if(ctx->dispatcher().glReleaseShaderCompiler != NULL)
    {
        ctx->dispatcher().glReleaseShaderCompiler();
    }
}

GL_APICALL void  GL_APIENTRY glRenderbufferStorage(GLenum target, GLenum internalformat, GLsizei width, GLsizei height){
    GET_CTX();
    GLenum internal = internalformat;
    switch (internalformat) {
    case GL_RGB565:
        internal = GL_RGB;
        break;
    case GL_RGB5_A1:
        internal = GL_RGBA;
        break;
    default:
        internal = internalformat;
        break;
    }

    // Get current bounded renderbuffer
    // raise INVALID_OPERATIOn if no renderbuffer is bounded
    GLuint rb = ctx->getRenderbufferBinding();
    SET_ERROR_IF(rb == 0,GL_INVALID_OPERATION);
    ObjectDataPtr objData = ctx->shareGroup()->getObjectData(RENDERBUFFER,rb);
    RenderbufferData *rbData = (RenderbufferData *)objData.Ptr();
    SET_ERROR_IF(!rbData,GL_INVALID_OPERATION);

    //
    // if the renderbuffer was an eglImage target, detach from
    // the eglImage.
    //
    if (rbData->sourceEGLImage != 0) {
        if (rbData->eglImageDetach) {
            (*rbData->eglImageDetach)(rbData->sourceEGLImage);
        }
        rbData->sourceEGLImage = 0;
        rbData->eglImageGlobalTexName = 0;
    }

    ctx->dispatcher().glRenderbufferStorageEXT(target,internal,width,height);
}

GL_APICALL void  GL_APIENTRY glSampleCoverage(GLclampf value, GLboolean invert){
    GET_CTX();
    ctx->dispatcher().glSampleCoverage(value,invert);
}

GL_APICALL void  GL_APIENTRY glScissor(GLint x, GLint y, GLsizei width, GLsizei height){
    GET_CTX();
    ctx->dispatcher().glScissor(x,y,width,height);
}

GL_APICALL void  GL_APIENTRY glShaderBinary(GLsizei n, const GLuint* shaders, GLenum binaryformat, const GLvoid* binary, GLsizei length){
    GET_CTX();

    SET_ERROR_IF( (ctx->dispatcher().glShaderBinary == NULL), GL_INVALID_OPERATION);

    if(ctx->shareGroup().Ptr()){
        for(int i=0; i < n ; i++){
            const GLuint globalShaderName = ctx->shareGroup()->getGlobalName(SHADER,shaders[i]);
            SET_ERROR_IF(globalShaderName == 0,GL_INVALID_VALUE);
            ctx->dispatcher().glShaderBinary(1,&globalShaderName,binaryformat,binary,length);
        }
    }
}

GL_APICALL void  GL_APIENTRY glShaderSource(GLuint shader, GLsizei count, const GLchar** string, const GLint* length){
    GET_CTX_V2();
    SET_ERROR_IF(count < 0,GL_INVALID_VALUE);
    if(ctx->shareGroup().Ptr()){
            const GLuint globalShaderName = ctx->shareGroup()->getGlobalName(SHADER,shader);
            SET_ERROR_IF(globalShaderName == 0,GL_INVALID_VALUE);
            ObjectDataPtr objData = ctx->shareGroup()->getObjectData(SHADER,shader);
            SET_ERROR_IF(!objData.Ptr(),GL_INVALID_OPERATION);
            SET_ERROR_IF(objData.Ptr()->getDataType()!=SHADER_DATA,GL_INVALID_OPERATION);
            ShaderParser* sp = (ShaderParser*)objData.Ptr();
            sp->setSrc(ctx->glslVersion(),count,string,length);
            ctx->dispatcher().glShaderSource(globalShaderName,1,sp->parsedLines(),NULL);
    }
}

GL_APICALL void  GL_APIENTRY glStencilFunc(GLenum func, GLint ref, GLuint mask){
    GET_CTX();
    ctx->dispatcher().glStencilFunc(func,ref,mask);
}
GL_APICALL void  GL_APIENTRY glStencilFuncSeparate(GLenum face, GLenum func, GLint ref, GLuint mask){
    GET_CTX();
    ctx->dispatcher().glStencilFuncSeparate(face,func,ref,mask);
}
GL_APICALL void  GL_APIENTRY glStencilMask(GLuint mask){
    GET_CTX();
    ctx->dispatcher().glStencilMask(mask);
}

GL_APICALL void  GL_APIENTRY glStencilMaskSeparate(GLenum face, GLuint mask){
    GET_CTX();
    ctx->dispatcher().glStencilMaskSeparate(face,mask);
}

GL_APICALL void  GL_APIENTRY glStencilOp(GLenum fail, GLenum zfail, GLenum zpass){
    GET_CTX();
    ctx->dispatcher().glStencilOp(fail,zfail,zpass);
}

GL_APICALL void  GL_APIENTRY glStencilOpSeparate(GLenum face, GLenum fail, GLenum zfail, GLenum zpass){
    GET_CTX();
    ctx->dispatcher().glStencilOp(fail,zfail,zpass);
}

GL_APICALL void  GL_APIENTRY glTexImage2D(GLenum target, GLint level, GLint internalformat, GLsizei width, GLsizei height, GLint border, GLenum format, GLenum type, const GLvoid* pixels){
    GET_CTX();
    SET_ERROR_IF(!(GLESv2Validate::textureTargetEx(target) &&
                   GLESv2Validate::pixelFrmt(ctx,internalformat) &&
                   GLESv2Validate::pixelFrmt(ctx,format)&&
                   GLESv2Validate::pixelType(ctx,type)),GL_INVALID_ENUM);

    SET_ERROR_IF((format == GL_DEPTH_COMPONENT || internalformat == GL_DEPTH_COMPONENT) &&
                    (type != GL_UNSIGNED_SHORT && type != GL_UNSIGNED_INT), GL_INVALID_OPERATION);

    SET_ERROR_IF((type == GL_UNSIGNED_SHORT || type == GL_UNSIGNED_INT) &&
                    (format != GL_DEPTH_COMPONENT || internalformat != GL_DEPTH_COMPONENT), GL_INVALID_OPERATION);

    SET_ERROR_IF(!(GLESv2Validate::pixelOp(format,type) && internalformat == ((GLint)format)),GL_INVALID_OPERATION);
    SET_ERROR_IF(border != 0,GL_INVALID_VALUE);

    if (ctx->shareGroup().Ptr()){
        TextureData *texData = getTextureTargetData(target);
        if(texData) {
            texData->width = width;
            texData->height = height;
            texData->border = border;
            texData->internalFormat = internalformat;
            texData->target = target;

            if (texData->sourceEGLImage != 0) {
                //
                // This texture was a target of EGLImage,
                // but now it is re-defined so we need to detach
                // from the EGLImage and re-generate global texture name
                // for it.
                //
                if (texData->eglImageDetach) {
                    (*texData->eglImageDetach)(texData->sourceEGLImage);
                }
                unsigned int tex = ctx->getBindedTexture(target);
                ctx->shareGroup()->replaceGlobalName(TEXTURE,
                                                     tex,
                                                     texData->oldGlobal);
                ctx->dispatcher().glBindTexture(GL_TEXTURE_2D, texData->oldGlobal);
                texData->sourceEGLImage = 0;
                texData->oldGlobal = 0;
            }
        }
    }

    if (type==GL_HALF_FLOAT_OES)
        type = GL_HALF_FLOAT_NV;
    if (pixels==NULL && type==GL_UNSIGNED_SHORT_5_5_5_1)
        type = GL_UNSIGNED_SHORT;
    ctx->dispatcher().glTexImage2D(target,level,internalformat,width,height,border,format,type,pixels);
}


GL_APICALL void  GL_APIENTRY glTexParameterf(GLenum target, GLenum pname, GLfloat param){
    GET_CTX();
    SET_ERROR_IF(!(GLESv2Validate::textureTarget(target) && GLESv2Validate::textureParams(pname)),GL_INVALID_ENUM);
    ctx->dispatcher().glTexParameterf(target,pname,param);
}
GL_APICALL void  GL_APIENTRY glTexParameterfv(GLenum target, GLenum pname, const GLfloat* params){
    GET_CTX();
    SET_ERROR_IF(!(GLESv2Validate::textureTarget(target) && GLESv2Validate::textureParams(pname)),GL_INVALID_ENUM);
    ctx->dispatcher().glTexParameterfv(target,pname,params);
}
GL_APICALL void  GL_APIENTRY glTexParameteri(GLenum target, GLenum pname, GLint param){
    GET_CTX();
    SET_ERROR_IF(!(GLESv2Validate::textureTarget(target) && GLESv2Validate::textureParams(pname)),GL_INVALID_ENUM);
    ctx->dispatcher().glTexParameteri(target,pname,param);
}
GL_APICALL void  GL_APIENTRY glTexParameteriv(GLenum target, GLenum pname, const GLint* params){
    GET_CTX();
    SET_ERROR_IF(!(GLESv2Validate::textureTarget(target) && GLESv2Validate::textureParams(pname)),GL_INVALID_ENUM);
    ctx->dispatcher().glTexParameteriv(target,pname,params);
}

GL_APICALL void  GL_APIENTRY glTexSubImage2D(GLenum target, GLint level, GLint xoffset, GLint yoffset, GLsizei width, GLsizei height, GLenum format, GLenum type, const GLvoid* pixels){
    GET_CTX();
    SET_ERROR_IF(!(GLESv2Validate::textureTargetEx(target) &&
                   GLESv2Validate::pixelFrmt(ctx,format)&&
                   GLESv2Validate::pixelType(ctx,type)),GL_INVALID_ENUM);
    SET_ERROR_IF(!GLESv2Validate::pixelOp(format,type),GL_INVALID_OPERATION);
    if (type==GL_HALF_FLOAT_OES)
        type = GL_HALF_FLOAT_NV;

    ctx->dispatcher().glTexSubImage2D(target,level,xoffset,yoffset,width,height,format,type,pixels);

}

GL_APICALL void  GL_APIENTRY glUniform1f(GLint location, GLfloat x){
    GET_CTX();
    ctx->dispatcher().glUniform1f(location,x);
}
GL_APICALL void  GL_APIENTRY glUniform1fv(GLint location, GLsizei count, const GLfloat* v){
    GET_CTX();
    ctx->dispatcher().glUniform1fv(location,count,v);
}

GL_APICALL void  GL_APIENTRY glUniform1i(GLint location, GLint x){
    GET_CTX();
    ctx->dispatcher().glUniform1i(location,x);
}
GL_APICALL void  GL_APIENTRY glUniform1iv(GLint location, GLsizei count, const GLint* v){
    GET_CTX();
    ctx->dispatcher().glUniform1iv(location,count,v);
}
GL_APICALL void  GL_APIENTRY glUniform2f(GLint location, GLfloat x, GLfloat y){
    GET_CTX();
    ctx->dispatcher().glUniform2f(location,x,y);
}
GL_APICALL void  GL_APIENTRY glUniform2fv(GLint location, GLsizei count, const GLfloat* v){
    GET_CTX();
    ctx->dispatcher().glUniform2fv(location,count,v);
}
GL_APICALL void  GL_APIENTRY glUniform2i(GLint location, GLint x, GLint y){
    GET_CTX();
    ctx->dispatcher().glUniform2i(location,x,y);
}
GL_APICALL void  GL_APIENTRY glUniform2iv(GLint location, GLsizei count, const GLint* v){
    GET_CTX();
    ctx->dispatcher().glUniform2iv(location,count,v);
}
GL_APICALL void  GL_APIENTRY glUniform3f(GLint location, GLfloat x, GLfloat y, GLfloat z){
    GET_CTX();
    ctx->dispatcher().glUniform3f(location,x,y,z);
}
GL_APICALL void  GL_APIENTRY glUniform3fv(GLint location, GLsizei count, const GLfloat* v){
    GET_CTX();
    ctx->dispatcher().glUniform3fv(location,count,v);
}
GL_APICALL void  GL_APIENTRY glUniform3i(GLint location, GLint x, GLint y, GLint z){
    GET_CTX();
    ctx->dispatcher().glUniform3i(location,x,y,z);
}

GL_APICALL void  GL_APIENTRY glUniform3iv(GLint location, GLsizei count, const GLint* v){
    GET_CTX();
    ctx->dispatcher().glUniform3iv(location,count,v);
}

GL_APICALL void  GL_APIENTRY glUniform4f(GLint location, GLfloat x, GLfloat y, GLfloat z, GLfloat w){
    GET_CTX();
    ctx->dispatcher().glUniform4f(location,x,y,z,w);
}

GL_APICALL void  GL_APIENTRY glUniform4fv(GLint location, GLsizei count, const GLfloat* v){
    GET_CTX();
    ctx->dispatcher().glUniform4fv(location,count,v);
}

GL_APICALL void  GL_APIENTRY glUniform4i(GLint location, GLint x, GLint y, GLint z, GLint w){
    GET_CTX();
    ctx->dispatcher().glUniform4i(location,x,y,z,w);
}

GL_APICALL void  GL_APIENTRY glUniform4iv(GLint location, GLsizei count, const GLint* v){
    GET_CTX();
    ctx->dispatcher().glUniform4iv(location,count,v);
}

GL_APICALL void  GL_APIENTRY glUniformMatrix2fv(GLint location, GLsizei count, GLboolean transpose, const GLfloat* value){
    GET_CTX();
    SET_ERROR_IF(transpose != GL_FALSE,GL_INVALID_VALUE);
    ctx->dispatcher().glUniformMatrix2fv(location,count,transpose,value);
}

GL_APICALL void  GL_APIENTRY glUniformMatrix3fv(GLint location, GLsizei count, GLboolean transpose, const GLfloat* value){
    GET_CTX();
    SET_ERROR_IF(transpose != GL_FALSE,GL_INVALID_VALUE);
    ctx->dispatcher().glUniformMatrix3fv(location,count,transpose,value);
}

GL_APICALL void  GL_APIENTRY glUniformMatrix4fv(GLint location, GLsizei count, GLboolean transpose, const GLfloat* value){
    GET_CTX();
    SET_ERROR_IF(transpose != GL_FALSE,GL_INVALID_VALUE);
    ctx->dispatcher().glUniformMatrix4fv(location,count,transpose,value);
}

GL_APICALL void  GL_APIENTRY glUseProgram(GLuint program){
    GET_CTX();
    if(ctx->shareGroup().Ptr()) {
        const GLuint globalProgramName = ctx->shareGroup()->getGlobalName(SHADER,program);
        SET_ERROR_IF(program!=0 && globalProgramName==0,GL_INVALID_VALUE);
        ObjectDataPtr objData = ctx->shareGroup()->getObjectData(SHADER,program);
        SET_ERROR_IF(objData.Ptr() && (objData.Ptr()->getDataType()!=PROGRAM_DATA),GL_INVALID_OPERATION);
        ctx->dispatcher().glUseProgram(globalProgramName);
    }
}

GL_APICALL void  GL_APIENTRY glValidateProgram(GLuint program){
    GET_CTX();
    if(ctx->shareGroup().Ptr()) {
        const GLuint globalProgramName = ctx->shareGroup()->getGlobalName(SHADER,program);
        SET_ERROR_IF(globalProgramName==0, GL_INVALID_VALUE);
        ObjectDataPtr objData = ctx->shareGroup()->getObjectData(SHADER,program);
        SET_ERROR_IF(objData.Ptr()->getDataType()!=PROGRAM_DATA,GL_INVALID_OPERATION);
        ProgramData* programData = (ProgramData*)objData.Ptr();
        ctx->dispatcher().glValidateProgram(globalProgramName);

        GLsizei infoLogLength=0;
        GLchar* infoLog;
        ctx->dispatcher().glGetProgramiv(globalProgramName,GL_INFO_LOG_LENGTH,&infoLogLength);
        infoLog = new GLchar[infoLogLength+1];
        ctx->dispatcher().glGetProgramInfoLog(globalProgramName,infoLogLength,NULL,infoLog);
        programData->setInfoLog(infoLog);
    }
}

GL_APICALL void  GL_APIENTRY glVertexAttrib1f(GLuint indx, GLfloat x){
    GET_CTX_V2();
    ctx->dispatcher().glVertexAttrib1f(indx,x);
    if(indx == 0)
        ctx->setAttribute0value(x, 0.0, 0.0, 1.0);
}

GL_APICALL void  GL_APIENTRY glVertexAttrib1fv(GLuint indx, const GLfloat* values){
    GET_CTX_V2();
    ctx->dispatcher().glVertexAttrib1fv(indx,values);
    if(indx == 0)
        ctx->setAttribute0value(values[0], 0.0, 0.0, 1.0);
}

GL_APICALL void  GL_APIENTRY glVertexAttrib2f(GLuint indx, GLfloat x, GLfloat y){
    GET_CTX_V2();
    ctx->dispatcher().glVertexAttrib2f(indx,x,y);
    if(indx == 0)
        ctx->setAttribute0value(x, y, 0.0, 1.0);
}

GL_APICALL void  GL_APIENTRY glVertexAttrib2fv(GLuint indx, const GLfloat* values){
    GET_CTX_V2();
    ctx->dispatcher().glVertexAttrib2fv(indx,values);
    if(indx == 0)
        ctx->setAttribute0value(values[0], values[1], 0.0, 1.0);
}

GL_APICALL void  GL_APIENTRY glVertexAttrib3f(GLuint indx, GLfloat x, GLfloat y, GLfloat z){
    GET_CTX_V2();
    ctx->dispatcher().glVertexAttrib3f(indx,x,y,z);
    if(indx == 0)
        ctx->setAttribute0value(x, y, z, 1.0);
}

GL_APICALL void  GL_APIENTRY glVertexAttrib3fv(GLuint indx, const GLfloat* values){
    GET_CTX_V2();
    ctx->dispatcher().glVertexAttrib3fv(indx,values);
    if(indx == 0)
        ctx->setAttribute0value(values[0], values[1], values[2], 1.0);
}

GL_APICALL void  GL_APIENTRY glVertexAttrib4f(GLuint indx, GLfloat x, GLfloat y, GLfloat z, GLfloat w){
    GET_CTX_V2();
    ctx->dispatcher().glVertexAttrib4f(indx,x,y,z,w);
    if(indx == 0)
        ctx->setAttribute0value(x, y, z, w);
}

GL_APICALL void  GL_APIENTRY glVertexAttrib4fv(GLuint indx, const GLfloat* values){
    GET_CTX_V2();
    ctx->dispatcher().glVertexAttrib4fv(indx,values);
    if(indx == 0)
        ctx->setAttribute0value(values[0], values[1], values[2], values[3]);
}

GL_APICALL void  GL_APIENTRY glVertexAttribPointer(GLuint indx, GLint size, GLenum type, GLboolean normalized, GLsizei stride, const GLvoid* ptr){
    GET_CTX();
    SET_ERROR_IF((!GLESv2Validate::arrayIndex(ctx,indx)),GL_INVALID_VALUE);
    if (type == GL_HALF_FLOAT_OES) type = GL_HALF_FLOAT;
    ctx->setPointer(indx,size,type,stride,ptr,normalized);
}

GL_APICALL void  GL_APIENTRY glViewport(GLint x, GLint y, GLsizei width, GLsizei height){
    GET_CTX();
    ctx->dispatcher().glViewport(x,y,width,height);
}

GL_APICALL void GL_APIENTRY glEGLImageTargetTexture2DOES(GLenum target, GLeglImageOES image)
{
    GET_CTX();
    SET_ERROR_IF(!GLESv2Validate::textureTargetLimited(target),GL_INVALID_ENUM);
    uintptr_t imagehndlptr = (uintptr_t)image;
    unsigned int imagehndl = (unsigned int)imagehndlptr;
    assert(sizeof(imagehndl) == sizeof(imagehndlptr) || imagehndl == imagehndlptr);
    EglImage *img = s_eglIface->eglAttachEGLImage(imagehndl);
    if (img) {
        // Create the texture object in the underlying EGL implementation,
        // flag to the OpenGL layer to skip the image creation and map the
        // current binded texture object to the existing global object.
        if (ctx->shareGroup().Ptr()) {
            ObjectLocalName tex = TextureLocalName(target,ctx->getBindedTexture(target));
            unsigned int oldGlobal = ctx->shareGroup()->getGlobalName(TEXTURE, tex);
            // Delete old texture object but only if it is not a target of a EGLImage
            if (oldGlobal) {
                TextureData* oldTexData = getTextureData(tex);
                if (!oldTexData || oldTexData->sourceEGLImage == 0) {
                    ctx->dispatcher().glDeleteTextures(1, &oldGlobal);
                }
            }
            // replace mapping and bind the new global object
            ctx->shareGroup()->replaceGlobalName(TEXTURE, tex,img->globalTexName);
            ctx->dispatcher().glBindTexture(GL_TEXTURE_2D, img->globalTexName);
            TextureData *texData = getTextureTargetData(target);
            SET_ERROR_IF(texData==NULL,GL_INVALID_OPERATION);
<<<<<<< HEAD
            texData->width = img->width;
            texData->height = img->height;
            texData->border = img->border;
            texData->internalFormat = img->internalFormat;
            texData->sourceEGLImage = (unsigned int)image;
=======
            texData->sourceEGLImage = (unsigned int)imagehndl;
>>>>>>> 8aafafe4
            texData->eglImageDetach = s_eglIface->eglDetachEGLImage;
            texData->oldGlobal = oldGlobal;
        }
    }
}

GL_APICALL void GL_APIENTRY glEGLImageTargetRenderbufferStorageOES(GLenum target, GLeglImageOES image)
{
    GET_CTX();
    SET_ERROR_IF(target != GL_RENDERBUFFER_OES,GL_INVALID_ENUM);
    uintptr_t imagehndlptr = (uintptr_t)image;
    unsigned int imagehndl = (unsigned int)imagehndlptr;
    assert(sizeof(imagehndl) == sizeof(imagehndlptr) || imagehndl == imagehndlptr);
    EglImage *img = s_eglIface->eglAttachEGLImage(imagehndl);
    SET_ERROR_IF(!img,GL_INVALID_VALUE);
    SET_ERROR_IF(!ctx->shareGroup().Ptr(),GL_INVALID_OPERATION);

    // Get current bounded renderbuffer
    // raise INVALID_OPERATIOn if no renderbuffer is bounded
    GLuint rb = ctx->getRenderbufferBinding();
    SET_ERROR_IF(rb == 0,GL_INVALID_OPERATION);
    ObjectDataPtr objData = ctx->shareGroup()->getObjectData(RENDERBUFFER,rb);
    RenderbufferData *rbData = (RenderbufferData *)objData.Ptr();
    SET_ERROR_IF(!rbData,GL_INVALID_OPERATION);

    //
    // flag in the renderbufferData that it is an eglImage target
    //
    rbData->sourceEGLImage = imagehndl;
    rbData->eglImageDetach = s_eglIface->eglDetachEGLImage;
    rbData->eglImageGlobalTexName = img->globalTexName;

    //
    // if the renderbuffer is attached to a framebuffer
    // change the framebuffer attachment in the undelying OpenGL
    // to point to the eglImage texture object.
    //
    if (rbData->attachedFB) {
        // update the framebuffer attachment point to the
        // underlying texture of the img
        GLuint prevFB = ctx->getFramebufferBinding();
        if (prevFB != rbData->attachedFB) {
            ctx->dispatcher().glBindFramebufferEXT(GL_FRAMEBUFFER_EXT, 
                                                   rbData->attachedFB);
        }
        ctx->dispatcher().glFramebufferTexture2DEXT(GL_FRAMEBUFFER_EXT,
                                                    rbData->attachedPoint,
                                                    GL_TEXTURE_2D,
                                                    img->globalTexName,0);
        if (prevFB != rbData->attachedFB) {
            ctx->dispatcher().glBindFramebufferEXT(GL_FRAMEBUFFER_EXT, 
                                                   prevFB);
        }
    }
}<|MERGE_RESOLUTION|>--- conflicted
+++ resolved
@@ -2032,15 +2032,11 @@
             ctx->dispatcher().glBindTexture(GL_TEXTURE_2D, img->globalTexName);
             TextureData *texData = getTextureTargetData(target);
             SET_ERROR_IF(texData==NULL,GL_INVALID_OPERATION);
-<<<<<<< HEAD
             texData->width = img->width;
             texData->height = img->height;
             texData->border = img->border;
             texData->internalFormat = img->internalFormat;
-            texData->sourceEGLImage = (unsigned int)image;
-=======
             texData->sourceEGLImage = (unsigned int)imagehndl;
->>>>>>> 8aafafe4
             texData->eglImageDetach = s_eglIface->eglDetachEGLImage;
             texData->oldGlobal = oldGlobal;
         }
