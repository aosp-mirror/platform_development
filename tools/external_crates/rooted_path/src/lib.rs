--- conflicted
+++ resolved
@@ -12,11 +12,14 @@
 // See the License for the specific language governing permissions and
 // limitations under the License.
 
+//! A path relative to a root. Useful for paths relative to an Android repo, for example.
+
 use core::fmt::Display;
 use std::path::{Path, PathBuf};
 
 use thiserror::Error;
 
+#[allow(missing_docs)]
 #[derive(Error, Debug)]
 pub enum RootedPathError {
     #[error("Root path is not absolute: {}", .0.display())]
@@ -25,18 +28,15 @@
     PathNotRelative(PathBuf),
 }
 
-<<<<<<< HEAD
-#[derive(Debug, PartialEq, Eq)]
-=======
 /// A path relative to a root.
 #[derive(Debug, PartialEq, Eq, Clone)]
->>>>>>> 454590b2
 pub struct RootedPath {
     root: PathBuf,
     path: PathBuf,
 }
 
 impl RootedPath {
+    /// Creates a new RootedPath from an absolute root and a path relative to the root.
     pub fn new<P: Into<PathBuf>>(
         root: P,
         path: impl AsRef<Path>,
@@ -52,15 +52,19 @@
         let path = root.join(path);
         Ok(RootedPath { root, path })
     }
+    /// Returns the root.
     pub fn root(&self) -> &Path {
         self.root.as_path()
     }
+    /// Returns the path relative to the root.
     pub fn rel(&self) -> &Path {
         self.path.strip_prefix(&self.root).unwrap()
     }
+    /// Returns the absolute path.
     pub fn abs(&self) -> &Path {
         self.path.as_path()
     }
+    /// Creates a new RootedPath with path adjoined to self.
     pub fn join(&self, path: impl AsRef<Path>) -> Result<RootedPath, RootedPathError> {
         let path = path.as_ref();
         if !path.is_relative() {
@@ -68,6 +72,7 @@
         }
         Ok(RootedPath { root: self.root.clone(), path: self.path.join(path) })
     }
+    /// Creates a new RootedPath with the same root but a new relative directory.
     pub fn with_same_root(&self, path: impl AsRef<Path>) -> Result<RootedPath, RootedPathError> {
         RootedPath::new(self.root.clone(), path)
     }
@@ -85,9 +90,9 @@
     }
 }
 
-impl Into<PathBuf> for RootedPath {
-    fn into(self) -> PathBuf {
-        self.path
+impl From<RootedPath> for PathBuf {
+    fn from(val: RootedPath) -> Self {
+        val.path
     }
 }
 
@@ -118,7 +123,7 @@
 
     #[test]
     fn test_conversion() -> Result<(), RootedPathError> {
-        let p = RootedPath::new(&"/foo", &"bar")?;
+        let p = RootedPath::new("/foo", "bar")?;
 
         let path = p.as_ref();
         assert_eq!(path, Path::new("/foo/bar"));
