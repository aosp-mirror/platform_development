<?xml version="1.0" encoding="utf-8"?>
<!-- Copyright (C) 2009 The Android Open Source Project

     Licensed under the Apache License, Version 2.0 (the "License");
     you may not use this file except in compliance with the License.
     You may obtain a copy of the License at

          http://www.apache.org/licenses/LICENSE-2.0

     Unless required by applicable law or agreed to in writing, software
     distributed under the License is distributed on an "AS IS" BASIS,
     WITHOUT WARRANTIES OR CONDITIONS OF ANY KIND, either express or implied.
     See the License for the specific language governing permissions and
     limitations under the License.
-->

<!--
This file contains standard test definitions for the Android platform

The following test types are supported:
 - On device Java instrumentation tests are defined by <test> tags.
 - native ones (C/C++) are defined by <test-native> tags.
 - host java tests are defined by <test-host> tags.

See test_defs.xsd for more information.
-->

<test-definitions xmlns="http://schemas.android.com/testrunner/test_defs/1.0"
    xmlns:xsi="http://www.w3.org/2001/XMLSchema-instance"
    xsi:schemaLocation="http://schemas.android.com/testrunner/test_defs/1.0 test_defs.xsd">

<!-- frameworks tests -->
<test name="frameworks-core"
    build_path="frameworks/base/core/tests/coretests"
    package="com.android.frameworks.coretests"
    coverage_target="framework"
    continuous="true" />

<!-- will not run in the continuous test as it needs both Wifi & 3G -->
<test name="frameworks-connectivity"
    build_path="frameworks/base/core/tests/ConnectivityManagerTest/"
    package="com.android.connectivitymanagertest"
    runner=".ConnectivityManagerUnitTestRunner"
    coverage_target="framework" />

<test name="frameworks-graphics"
    build_path="frameworks/base/graphics/tests/graphicstests"
    package="com.android.frameworks.graphicstests"
    coverage_target="framework"
    continuous="true" />

<test name="frameworks-location"
    build_path="frameworks/base/location/tests/locationtests"
    package="com.android.frameworks.locationtests"
    coverage_target="framework"
    continuous="true" />

<test name="frameworks-sax"
    build_path="frameworks/base/sax/tests/saxtests"
    package="com.android.frameworks.saxtests"
    coverage_target="framework"
    continuous="true" />

<test name="frameworks-services"
    build_path="frameworks/base/services/tests/servicestests"
    package="com.android.frameworks.servicestests"
    coverage_target="framework"
    continuous="true" />

<test name="frameworks-telephony"
    build_path="frameworks/base/telephony/tests/telephonytests"
    package="com.android.frameworks.telephonytests"
    coverage_target="framework"
    continuous="true" />

<test name="frameworks-testrunner"
    build_path="frameworks/base/test-runner"
    package="com.android.frameworks.testrunner.tests"
    coverage_target="android.test.runner"
    continuous="true" />

<test name="frameworks-vpn"
    build_path="frameworks/base/vpn/tests/vpntests"
    package="com.android.frameworks.vpntests"
    coverage_target="framework"
    continuous="true" />

<test name="core"
    build_path="frameworks/base/tests/CoreTests"
    package="android.core"
    coverage_target="framework"
    continuous="true" />

<test name="keystore-unit"
    build_path="frameworks/base/keystore/tests"
    package="android.security.tests"
    runner=".KeyStoreTestRunner"
    coverage_target="framework"
    continuous="true" />

<test name="imf"
    build_path="frameworks/base/tests/ImfTest"
    package="com.android.imftest.tests"
    coverage_target="framework"
    continuous="true" />

<test name="framework-permission"
    build_path="frameworks/base/tests/permission"
    package="com.android.framework.permission.tests"
    runner="android.test.InstrumentationTestRunner"
    coverage_target="framework"
    continuous="true" />

<test name="android-common"
    build_path="frameworks/base/common/tests"
    package="com.android.common.tests"
    coverage_target="framework"
    continuous="true" />

<test-native name="libui"
    build_path="frameworks/base/libs/ui/tests"
    description="Framework libui unit tests." />

<test-native name="libutils"
    build_path="frameworks/base/libs/utils/tests"
    description="Framework libutils unit tests." />

<test-native name="libinput"
    build_path="frameworks/base/services/input/tests"
    description="Framework libinput unit tests." />

<!--  end of framework tests -->

<!-- media framework tests -->
<test name="media"
    build_path="frameworks/base/media/tests/MediaFrameworkTest"
    package="com.android.mediaframeworktest"
    runner=".MediaFrameworkTestRunner"
    coverage_target="framework"
    continuous="true" />

<test name="mediaapitest"
    build_path="frameworks/base/media/tests/MediaFrameworkTest"
    package="com.android.mediaframeworktest"
    class="com.android.mediaframeworktest.functional.MediaPlayerApiTest"
    runner=".MediaFrameworkTestRunner"
    coverage_target="framework" />

<test name="mediarecordertest"
    build_path="frameworks/base/media/tests/MediaFrameworkTest"
    package="com.android.mediaframeworktest"
    class="com.android.mediaframeworktest.functional.MediaRecorderTest"
    runner=".MediaFrameworkTestRunner"
    coverage_target="framework" />

<test name="mediastresstest"
    build_path="frameworks/base/media/tests/MediaFrameworkTest"
    package="com.android.mediaframeworktest"
    runner=".MediaRecorderStressTestRunner"
    coverage_target="framework" />

<test name="mediamemorystress"
    build_path="frameworks/base/media/tests/MediaFrameworkTest"
    package="com.android.mediaframeworktest"
    runner=".MediaFrameworkPerfTestRunner"
    coverage_target="framework" />

<test name="mediaunit"
    build_path="frameworks/base/media/tests/MediaFrameworkTest"
    package="com.android.mediaframeworktest"
    runner=".MediaFrameworkUnitTestRunner"
    coverage_target="framework" />

<!--  end of media framework tests -->

<!--  targeted framework tests -->
<test name="account"
    build_path="frameworks/base/core/tests/coretests"
    package="com.android.frameworks.coretests"
    class="android.accounts.AccountManagerServiceTest"
    coverage_target="framework" />

<test name="smoke"
    build_path="frameworks/base/tests/SmokeTest"
    package="com.android.smoketest.tests"
    coverage_target="framework"
    continuous="true" />

<test name="launchperf"
    build_path="development/apps/launchperf"
    package="com.android.launchperf"
    runner=".SimpleActivityLaunchPerformance"
    coverage_target="framework" />

<test name="contentprovideroperation"
    build_path="frameworks/base/core/tests/coretests"
    package="com.android.frameworks.coretests"
    class="android.content.ContentProviderOperationTest"
    coverage_target="framework" />

<!--  cts tests -->

<test name="cts-permission"
    build_path="cts/tests/tests/permission"
    package="com.android.cts.permission"
    runner="android.test.InstrumentationTestRunner"
    coverage_target="framework"
    continuous="true"
    suite="cts" />

<test name="cts-permission2"
    build_path="cts/tests/tests/permission2"
    package="com.android.cts.permission2"
    runner="android.test.InstrumentationTestRunner"
    coverage_target="framework"
    continuous="true"
    suite="true" />

<test name="cts-process"
    build_path="cts/tests/tests/process"
    package="com.android.cts.process"
    coverage_target="framework"
    suite="cts" />

<<<<<<< HEAD
<test name="cts-accounts"
    build_path="cts/tests/tests/accounts"
    package="android.accounts.cts"
    runner="android.test.InstrumentationTestRunner"
    coverage_target="framework"
=======
<test name="cts-security"
    build_path="cts/tests/tests/security"
    package="com.android.cts.security"
    runner="android.test.InstrumentationCtsTestRunner"
>>>>>>> 6a79f798
    suite="cts" />

<test name="cts-api-signature"
    build_path="cts/tests/SignatureTest"
    package="android.tests.sigtest"
    runner=".InstrumentationRunner"
    suite="cts" />

<test name="cts-api-signature-func"
    build_path="cts/tests/SignatureTest"
    package="android.tests.sigtest.tests"
    suite="cts" />

<test name="cts-apidemos"
    build_path="cts/tests/ApiDemosReferenceTest"
    package="android.apidemos.cts"
    coverage_target="ApiDemos"
    suite="cts" />

<test name="cts-app"
    build_path="cts/tests/tests/app"
    package="com.android.cts.app"
    runner="android.test.InstrumentationCtsTestRunner"
    coverage_target="framework"
    suite="cts" />

<test name="cts-content"
    build_path="cts/tests/tests/content"
    package="com.android.cts.content"
    runner="android.test.InstrumentationTestRunner"
    coverage_target="framework"
    suite="cts" />

<test name="cts-database"
    build_path="cts/tests/tests/database"
    package="com.android.cts.database"
    runner="android.test.InstrumentationCtsTestRunner"
    coverage_target="framework"
    suite="cts" />

<test name="cts-gesture"
    build_path="cts/tests/tests/gesture"
    package="com.android.cts.gesture"
    runner="android.test.InstrumentationTestRunner"
    coverage_target="framework"
    suite="cts" />

<test name="cts-graphics"
    build_path="cts/tests/tests/graphics"
    package="com.android.cts.graphics"
    runner="android.test.InstrumentationCtsTestRunner"
    coverage_target="framework"
    suite="cts" />

<test name="cts-hardware"
    build_path="cts/tests/tests/hardware"
    package="com.android.cts.hardware"
    runner="android.test.InstrumentationTestRunner"
    coverage_target="framework"
    continuous="true"
    suite="cts" />

<test name="cts-location"
    build_path="cts/tests/tests/location"
    package="com.android.cts.location"
    runner="android.test.InstrumentationCtsTestRunner"
    coverage_target="framework"
    suite="cts" />

<test name="cts-media"
    build_path="cts/tests/tests/media"
    package="com.android.cts.media"
    runner="android.test.InstrumentationCtsTestRunner"
    coverage_target="framework"
    suite="cts" />

<test name="cts-net"
    build_path="cts/tests/tests/net"
    package="com.android.cts.net"
    runner="android.test.InstrumentationCtsTestRunner"
    coverage_target="framework"
    suite="cts" />

<test name="cts-os"
    build_path="cts/tests/tests/os"
    package="com.android.cts.os"
    runner="android.test.InstrumentationCtsTestRunner"
    coverage_target="framework"
    suite="cts" />

<test name="cts-perf1"
    build_path="cts/tests/tests/performance"
    package="com.android.cts.performance"
    runner="android.test.InstrumentationCtsTestRunner"
    suite="cts" />

<test name="cts-perf2"
    build_path="cts/tests/tests/performance2"
    package="com.android.cts.performance2"
    runner="android.test.InstrumentationCtsTestRunner"
    suite="cts" />

<test name="cts-perf3"
    build_path="cts/tests/tests/performance3"
    package="com.android.cts.performance3"
    runner="android.test.InstrumentationCtsTestRunner"
    suite="cts" />

<test name="cts-perf4"
    build_path="cts/tests/tests/performance4"
    package="com.android.cts.performance4"
    runner="android.test.InstrumentationCtsTestRunner"
    suite="cts" />

<test name="cts-perf5"
    build_path="cts/tests/tests/performance5"
    package="com.android.cts.performance5"
    runner="android.test.InstrumentationCtsTestRunner"
    suite="cts" />

<test name="cts-provider"
    build_path="cts/tests/tests/provider"
    package="com.android.cts.provider"
    runner="android.test.InstrumentationCtsTestRunner"
    coverage_target="framework"
    suite="cts" />

<test name="cts-text"
    build_path="cts/tests/tests/text"
    package="com.android.cts.text"
    runner="android.test.InstrumentationCtsTestRunner"
    coverage_target="framework"
    suite="cts" />

<test name="cts-telephony"
    build_path="cts/tests/tests/telephony"
    package="com.android.cts.telephony"
    runner="android.test.InstrumentationCtsTestRunner"
    coverage_target="framework"
    suite="cts" />

<test name="cts-util"
    build_path="cts/tests/tests/util"
    package="com.android.cts.util"
    runner="android.test.InstrumentationCtsTestRunner"
    coverage_target="framework"
    suite="cts" />

<test name="cts-view"
    build_path="cts/tests/tests/view"
    package="com.android.cts.view"
    runner="android.test.InstrumentationCtsTestRunner"
    coverage_target="framework"
    suite="cts" />

<test name="cts-webkit"
    build_path="cts/tests/tests/webkit"
    package="com.android.cts.webkit"
    runner="android.test.InstrumentationCtsTestRunner"
    coverage_target="framework"
    suite="cts" />

<test name="cts-widget"
    build_path="cts/tests/tests/widget"
    package="com.android.cts.widget"
    runner="android.test.InstrumentationCtsTestRunner"
    coverage_target="framework"
    suite="cts" />

<!--  end of cts tests -->

<!--  selected app tests -->
<test name="apidemos"
    build_path="development/samples/ApiDemos"
    package="com.example.android.apis.tests" />

<test name="applicationsprov"
    build_path="packages/providers/ApplicationsProvider"
    package="com.android.providers.applications.tests"
    coverage_target="ApplicationsProvider"
    continuous="true" />

<test name="browser"
    build_path="packages/apps/Browser"
    package="com.android.browser.tests"
    coverage_target="Browser"
    continuous="true" />

<test name="calculator"
    build_path="packages/apps/Calculator"
    package="com.android.calculator2.tests"
    coverage_target="Calculator"
    continuous="true" />

<test name="calendar"
    build_path="packages/apps/Calendar"
    package="com.android.calendar.tests"
    coverage_target="Calendar"
    continuous="true" />

<test name="calprov"
    build_path="packages/providers/CalendarProvider"
    package="com.android.providers.calendar.tests"
    coverage_target="CalendarProvider"
    continuous="true" />

<test name="contactsprov"
    build_path="packages/providers/ContactsProvider"
    package="com.android.providers.contacts.tests"
    coverage_target="ContactsProvider"
    continuous="true" />

<test name="contacts"
    build_path="packages/apps/Contacts"
    package="com.android.contacts.tests"
    runner="android.test.InstrumentationTestRunner"
    coverage_target="Contacts"
    description="Tests for the Contacts app."
    continuous="true" />

<test name="contacts-launch"
    build_path="packages/apps/Contacts"
    package="com.android.contacts.tests"
    runner="com.android.contacts.ContactsLaunchPerformance"
    description="Launch performance for Contacts." />

<test name="downloadprovider-permission"
    build_path="packages/providers/DownloadProvider/tests/permission"
    package="com.android.providers.downloads.permission.tests"
    coverage_target="DownloadProvider"
    continuous="true" />

<test name="email"
    build_path="packages/apps/Email"
    package="com.android.email.tests"
    coverage_target="Email"
    continuous="true" />

<test name="emailsmall"
    build_path="packages/apps/Email"
    package="com.android.email.tests"
    class="com.android.email.SmallTests"
    coverage_target="Email" />

<test name="exchange"
    build_path="packages/apps/Exchange"
    package="com.android.exchange.tests"
    coverage_target="Exchange"
    continuous="true" />

<test name="musicplayer"
    build_path="packages/apps/Music"
    package="com.android.music.tests"
    runner=".MusicPlayerFunctionalTestRunner"
    coverage_target="Music" />

<test name="mms"
    build_path="packages/apps/Mms"
    package="com.android.mms.tests"
    coverage_target="Mms" />

<!-- Unit tests for the phone application. -->
<test name="phone-unit"
    build_path="packages/apps/Phone"
    package="com.android.phone.tests"
    continuous="true"
    coverage_target="Phone" />

<test name="quicksearchbox"
    build_path="packages/apps/QuickSearchBox"
    package="com.android.quicksearchbox.tests"
    coverage_target="QuickSearchBox" />

<!--  native tests  -->

<!-- Bionic C++ -->
<test-native name="libstdcpp"
    build_path="system/extras/tests/bionic/libstdc++"
    description="Bionic libstdc++."
    extra_build_args="BIONIC_TESTS=1" />

<test-native name="libskia"
    build_path="external/skia/tests"
    description="Skia tests." />

<!--  Android STL tests -->
<test-native name="astl"
    build_path="external/astl/tests"
    description="Android STL."
    extra_build_args="ASTL_TESTS=1" />

<!-- Google Test -->
<test-native name="gtest"
    build_path="external/gtest"
    description="Google test."
    extra_build_args="GTEST_TESTS=1" />

<!-- Libjingle -->
<test-native name="libjingle"
    build_path="vendor/google/libraries/libjingle"
    description="Libjingle."
    full_make="true"
    extra_build_args="LIBJINGLE_TESTS=1" />

<!-- host java tests -->
<test-host name="cts-appsecurity"
    build_path="cts/tests/appsecurity-tests"
    class="com.android.cts.appsecurity.AppSecurityTests"
    jar_name="CtsAppSecurityTests.jar"
    suite="cts" />

<test-host name="frameworks-core-host"
    build_path="frameworks/base/core/tests/hosttests"
    class="android.content.pm.PackageManagerHostTests"
    jar_name="FrameworkCoreHostTests.jar" />

</test-definitions><|MERGE_RESOLUTION|>--- conflicted
+++ resolved
@@ -222,18 +222,17 @@
     coverage_target="framework"
     suite="cts" />
 
-<<<<<<< HEAD
+<test name="cts-security"
+    build_path="cts/tests/tests/security"
+    package="com.android.cts.security"
+    runner="android.test.InstrumentationCtsTestRunner"
+    suite="cts" />
+
 <test name="cts-accounts"
     build_path="cts/tests/tests/accounts"
     package="android.accounts.cts"
     runner="android.test.InstrumentationTestRunner"
     coverage_target="framework"
-=======
-<test name="cts-security"
-    build_path="cts/tests/tests/security"
-    package="com.android.cts.security"
-    runner="android.test.InstrumentationCtsTestRunner"
->>>>>>> 6a79f798
     suite="cts" />
 
 <test name="cts-api-signature"
