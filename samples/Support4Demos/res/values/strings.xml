<?xml version="1.0" encoding="utf-8"?>
<!-- Copyright (C) 2007 The Android Open Source Project

     Licensed under the Apache License, Version 2.0 (the "License");
     you may not use this file except in compliance with the License.
     You may obtain a copy of the License at

          http://www.apache.org/licenses/LICENSE-2.0

     Unless required by applicable law or agreed to in writing, software
     distributed under the License is distributed on an "AS IS" BASIS,
     WITHOUT WARRANTIES OR CONDITIONS OF ANY KIND, either express or implied.
     See the License for the specific language governing permissions and
     limitations under the License.
-->

<resources xmlns:xliff="urn:oasis:names:tc:xliff:document:1.2">
    <string name="activity_sample_code">Support v4 Demos</string>

    <string name="hello_world"><b>Hello, <i>World!</i></b></string>
    <string name="alert_dialog_two_buttons_title">
        Lorem ipsum dolor sit aie consectetur adipiscing\nPlloaso mako nuto
        siwuf cakso dodtos anr koop.
    </string>
    <string name="alert_dialog_ok">OK</string>
    <string name="alert_dialog_cancel">Cancel</string>
    
    <string name="initial_text">Initial text.</string>
    
    <string name="pick_result">Pick a result to send, or BACK to cancel.</string>
    <string name="corky">Corky</string>
    <string name="violet">Violet</string>
    <string name="receive_result_instructions">Press the button to get an activity result, which will be displayed here:</string>
    <string name="receive_result_result">Get Result</string>

    <!-- Fragment API -->

    <string name="fragment_alert_dialog_support">Fragment/Alert Dialog</string>

    <string name="fragment_arguments_support">Fragment/Arguments</string>
    <string name="fragment_arguments_msg">Demonstrates a fragment that takes arguments
        as a Bundle at runtime (on the right) or from attributes in a layout (on the left).</string>
    <string name="fragment_arguments_embedded">From Attributes</string>
    <string name="fragment_arguments_embedded_land">Landscape Only</string>

    <string name="fragment_custom_animation_support">Fragment/Custom Animation</string>

    <string name="fragment_hide_show_support">Fragment/Hide and Show</string>

    <string name="fragment_context_menu_support">Fragment/Context Menu</string>
    <string name="fragment_context_menu_msg">Fragment populating a context
            menu; long press the button to see.</string>
    <string name="long_press">Long press me</string>

    <string name="fragment_dialog_support">Fragment/Dialog</string>
    <string name="show">Show</string>
    <string name="hide">Hide</string>

    <string name="fragment_dialog_or_activity_support">Fragment/Dialog or Activity</string>
    <string name="fragment_dialog_or_activity_msg">Demonstrates the same fragment
            being shown as a dialog and embedded inside of an activity.</string>
    <string name="fragment_dialog_or_activity_inline">Fragment embedded inside
            of the activity:</string>

    <string name="fragment_layout_support">Fragment/Layout</string>

    <string name="fragment_list_array_support">Fragment/List Array</string>

    <string name="fragment_menu_support">Fragment/Menu</string>
    <string name="fragment_menu_msg">Build menus from two fragments, allowing
        you to hide them to remove them..</string>
    <string name="fragment1menu">Show fragment 1 menu</string>
    <string name="fragment2menu">Show fragment 2 menu</string>

    <string name="fragment_nesting_tabs_support">Fragment/Nesting Tabs</string>

    <string name="fragment_retain_instance_support">Fragment/Retain Instance</string>
    <string name="fragment_retain_instance_msg">Current progress of retained fragment;
    restarts if fragment is re-created.</string>
    <string name="restart">Restart</string>

    <string name="fragment_receive_result_support">Fragment/Receive Result</string>

    <string name="fragment_stack_support">Fragment/Stack</string>
    <string name="home">Go home</string>
    <string name="new_fragment">Add new</string>
    <string name="delete_fragment">Pop top</string>
    
    <string name="fragment_tabs">Fragment/Tabs</string>

    <string name="fragment_tabs_pager">Fragment/Tabs and Pager</string>

    <string name="fragment_pager_support">Fragment/Pager</string>
    <string name="first">First</string>
    <string name="last">Last</string>

    <string name="fragment_state_pager_support">Fragment/State Pager</string>

    <string name="loader_cursor_support">Loader/Cursor</string>

    <string name="loader_retained_support">Loader/Retained</string>

    <string name="loader_custom_support">Loader/Custom</string>

    <string name="loader_throttle_support">Loader/Throttle</string>

    <string name="local_service_broadcaster">Content/Local Service Broadcaster</string>

    <string name="local_service_broadcaster_msg">Demonstrates use of LocalBroadcastManager
        to communicate from a Service to an Activity.</string>
    <string name="start_service">Start Service</string>
    <string name="stop_service">Stop Service</string>

    <string name="simple_wakeful_controller">Content/Simple WakefulReceiver</string>

    <string name="simple_wakeful_controller_msg">Demonstrates use of WakefulBroadcastReceiver
        to keep the device awake while dispatching a broadcast to a service.</string>
    <string name="schedule_wakeful_alarm">Wakeup in 30 seconds</string>
    <string name="simple_wakeful_scheduled">Alarm scheduled</string>

    <!-- Accessibility API -->

    <string name="accessibility_manager_title">Accessibility/Accessibility Manager</string>
    <string name="accessibility_manager_instructions">
        1. Enable TalkBack from Settings->Accessibility.
        \n2. Go back to this activity.
        \n3. Disable TalkBack from Settings->Accessibility.</string>
    <string name="accessibility_manager_no_enabled_services">No enabled accessibility services or API level lower than ICS.</string>
    <string name="accessibility_manager_enabled_service">ENABLED ACCESSIBILITY SERVICES:
        \n\nService: %1$s\nFeedback: %2$s\nDescription: %3$s\nSettings: %4$s\n</string>
    <string name="accessibility_manager_accessibility_state">Accessibility enabled: %1$s</string>

    <string name="accessibility_delegate_title">Accessibility/Accessibility Delegate</string>
    <string name="accessibility_delegate_instructions">
        1. Enable TalkBack from Settings->Accessibility.
        \n2. Go back to this activity.
        \n3. Touch the button below.</string>
    <string name="accessibility_delegate_button">Button</string>
    <string name="accessibility_delegate_custom_text_added">Custom text added via an accessibility delegate.</string>

    <string name="share_text">Share some text</string>
    <string name="share_file">Share a file</string>
    <string name="share_multiple_file">Share multiple files</string>
    <string name="sharing_support_title">App/ShareCompat Demo</string>
    <string name="sharing_receiver_title">ShareCompat Receiver</string>

    <string name="file_provider_example">Content/FileProvider example</string>

    <!-- Text API -->

    <string name="without_bidiformatter">Without BidiFormatter:</string>
    <string name="with_bidiformatter">With BidiFormatter:</string>
    <string name="bidiformatter_support_title">Text/BidiFormatter Demo</string>

    <!-- TransportController -->

    <string name="sample_transport_controller_activity">Media/TransportController</string>

    <string name="drawer_layout_support">Widget/Drawer layout</string>

    <string name="drawer_layout_summary">This activity illustrates the use of sliding drawers. The drawer may be pulled out from the left edge with an edge swipe. If this demo is running on Ice Cream Sandwich or newer you may tap the icon at the left side of the action bar to open the drawer as well.</string>

    <string name="drawer_open">Open navigation drawer</string>
    <string name="drawer_close">Close navigation drawer</string>

    <string name="sliding_pane_layout_support">Widget/Sliding pane layout</string>

    <string name="sliding_pane_layout_summary">This activity illustrates the use of sliding panes. The content pane may be slid to one side on narrow devices to reveal the left pane used to select content. Sliding panes can be used to fit a UI intended for wider screens in a smaller space. Tapping the Action Bar\'s Up button at the left side of the bar will navigate up in the hierarchy, represented by the left pane. If you rotate the device to landscape mode, on most devices you will see that both panes fit together side by side with no sliding necessary.</string>

<<<<<<< HEAD
    <!-- ExploreByTouchHelper -->

    <string name="explore_by_touch_helper_support">Widget/Explore by Touch helper</string>
    <string name="sample_item_a">Sample item A</string>
    <string name="sample_item_b">Sample item B</string>

=======
    <!-- ContentLoadingProgressBar -->
    <string name="content_loading_progress_bar">Widget/Content Loading Progress Bar</string>
>>>>>>> 73a12453
</resources><|MERGE_RESOLUTION|>--- conflicted
+++ resolved
@@ -167,15 +167,13 @@
 
     <string name="sliding_pane_layout_summary">This activity illustrates the use of sliding panes. The content pane may be slid to one side on narrow devices to reveal the left pane used to select content. Sliding panes can be used to fit a UI intended for wider screens in a smaller space. Tapping the Action Bar\'s Up button at the left side of the bar will navigate up in the hierarchy, represented by the left pane. If you rotate the device to landscape mode, on most devices you will see that both panes fit together side by side with no sliding necessary.</string>
 
-<<<<<<< HEAD
     <!-- ExploreByTouchHelper -->
 
     <string name="explore_by_touch_helper_support">Widget/Explore by Touch helper</string>
     <string name="sample_item_a">Sample item A</string>
     <string name="sample_item_b">Sample item B</string>
 
-=======
     <!-- ContentLoadingProgressBar -->
     <string name="content_loading_progress_bar">Widget/Content Loading Progress Bar</string>
->>>>>>> 73a12453
+
 </resources>