--- conflicted
+++ resolved
@@ -840,8 +840,6 @@
         dumper_flags=['-output-format', 'Json'],
         linker_flags=['-input-format', 'Json', '-output-format', 'Json'],
     ),
-<<<<<<< HEAD
-=======
     LsdumpModule(
         name='libavailability',
         arch='arm64',
@@ -863,7 +861,6 @@
                       '-availability', '35'],
         has_reference_dump=True,
     ),
->>>>>>> 454590b2
 ]
 
 TEST_MODULES = {m.name: m for m in TEST_MODULES}